{
  "presets": ["env", "stage-0", "react"],
<<<<<<< HEAD
  "plugins": [
    "add-react-displayname"
  ]
=======
  "plugins": ["preval"]
>>>>>>> 6d776e48
}<|MERGE_RESOLUTION|>--- conflicted
+++ resolved
@@ -1,10 +1,7 @@
 {
   "presets": ["env", "stage-0", "react"],
-<<<<<<< HEAD
   "plugins": [
+    "preval",
     "add-react-displayname"
   ]
-=======
-  "plugins": ["preval"]
->>>>>>> 6d776e48
 }