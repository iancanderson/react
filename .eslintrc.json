--- conflicted
+++ resolved
@@ -10,15 +10,12 @@
     "no-unused-vars": ["error", {
       "ignoreRestSiblings": true
     }],
-<<<<<<< HEAD
-    "eslint-comments/no-use": 0
-=======
+    "eslint-comments/no-use": 0,
     "jsx-a11y/label-has-for": [
       2,
       {
         "components": []
       }
     ]
->>>>>>> 09141861
   }
 }