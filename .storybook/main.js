const path = require('path')
const defaultConfig = require('@primer/react-scripts/storybook/main')

module.exports = {
  ...defaultConfig,
  addons: [
<<<<<<< HEAD
    ...defaultConfig.addons,
=======
    '@storybook/addon-a11y',
    '@storybook/addon-links',
    {name: '@storybook/addon-essentials', options: {backgrounds: false}},
    'storybook-addon-performance/register',
    {name: 'storybook-addon-turbo-build', options: {optimizationLevel: 2}},
>>>>>>> 03f3427a
    ...(process.env.NODE_ENV === 'production' && process.env.GITHUB_JOB !== 'chromatic'
      ? ['@whitespace/storybook-addon-html']
      : [])
  ],
  webpackFinal: config => {
    // we alias node_modules/@primer/react for storybook to use local version instead
    config.resolve.alias['@primer/react/lib-esm'] = path.resolve(__dirname, '../src')
    return config
  },
  babel: options => {
    options.plugins.push(['open-source', {editor: process.env.NODE_ENV === 'production' ? 'github' : 'vscode'}])
    return options
  }
}<|MERGE_RESOLUTION|>--- conflicted
+++ resolved
@@ -4,15 +4,8 @@
 module.exports = {
   ...defaultConfig,
   addons: [
-<<<<<<< HEAD
     ...defaultConfig.addons,
-=======
-    '@storybook/addon-a11y',
-    '@storybook/addon-links',
-    {name: '@storybook/addon-essentials', options: {backgrounds: false}},
-    'storybook-addon-performance/register',
-    {name: 'storybook-addon-turbo-build', options: {optimizationLevel: 2}},
->>>>>>> 03f3427a
+
     ...(process.env.NODE_ENV === 'production' && process.env.GITHUB_JOB !== 'chromatic'
       ? ['@whitespace/storybook-addon-html']
       : [])
