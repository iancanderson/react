--- conflicted
+++ resolved
@@ -72,11 +72,7 @@
             <Text id="label" fontFamily="sans-serif">
               Are you sure you'd like to delete this issue?
             </Text>
-<<<<<<< HEAD
-            <Flex mt={3} justifyContent="flex-end">
-=======
             <Box display="flex" mt={3} justifyContent="flex-end">
->>>>>>> 69d0697f
               <Button sx={{mr: 1}}>Cancel</Button>
               <ButtonDanger>Delete</ButtonDanger>
             </Box>
@@ -88,19 +84,6 @@
 </State>
 ```
 
-<<<<<<< HEAD
-=======
-## System props
-
-<Note variant="warning">
-
-System props are deprecated in all components except [Box](/Box). Please use the [`sx` prop](/overriding-styles) instead.
-
-</Note>
-
-`Dialog` components get the `COMMON` and `LAYOUT` categories of system props. `Dialog.Header` components get `COMMON`, `LAYOUT`, and `FLEX` system props. Read our [System Props](/system-props) doc page for a full list of available props.
-
->>>>>>> 69d0697f
 ## Component props
 
 | Prop name       | Type      | Description                                                                                                                                               |
