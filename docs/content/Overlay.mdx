--- conflicted
+++ resolved
@@ -61,19 +61,6 @@
 render(<Demo />)
 ```
 
-<<<<<<< HEAD
-=======
-## System props
-
-<Note variant="warning">
-
-System props are deprecated in all components except [Box](/Box). Please use the [`sx` prop](/overriding-styles) instead.
-
-</Note>
-
-`Overlay` gets `COMMON` system props. Read the [System Props](/system-props) doc page for a full list of available props.
-
->>>>>>> 69d0697f
 ## Component props
 
 | Name            | Type                                                           |   Default   | Description                                                                                                                                                                                                                                                                                                                   |
@@ -82,16 +69,9 @@
 | initialFocusRef | `React.RefObject<HTMLElement>`                                 | `undefined` | Optional. Ref for the element to focus when the `Overlay` is opened. If nothing is provided, the first focusable element in the `Overlay` body is focused.                                                                                                                                                                    |
 | anchorRef       | `React.RefObject<HTMLElement>`                                 | `undefined` | Required. Element the `Overlay` should be anchored to.                                                                                                                                                                                                                                                                        |
 | returnFocusRef  | `React.RefObject<HTMLElement>`                                 | `undefined` | Required. Ref for the element to focus when the `Overlay` is closed.                                                                                                                                                                                                                                                          |
-<<<<<<< HEAD
-| onClickOutside  | `function`                                                     | `undefined` | Required. Function to call when clicking outside of the `Overlay`. Typically this function removes the Overlay.                                                                                                                                                                                                               |
-| onEscape        | `function`                                                     | `undefined` | Required. Function to call when user presses `Escape`. Typically this function removes the Overlay.                                                                                                                                                                                                                           |
-| width           | `'small' │ 'medium' │ 'large' │ 'xlarge' │ 'xxlarge' │ 'auto'` |   `auto`    | Sets the width of the `Overlay`, pick from our set list of widths, or pass `auto` to automatically set the width based on the content of the `Overlay`. `small` corresponds to `256px`, `medium` corresponds to `320px`, `large` corresponds to `480px`, `xlarge` corresponds to `640px`, `xxlarge` corresponds to `960px`.   |
-| height          | `'xsmall', 'small', 'medium', 'large', 'xlarge', 'auto'`       |   `auto`    | Sets the height of the `Overlay`, pick from our set list of heights, or pass `auto` to automatically set the height based on the content of the `Overlay`. `xsmall` corresponds to `192px`, `small` corresponds to `256px`, `medium` corresponds to `320px`, `large` corresponds to `432px`, `xlarge` corresponds to `600px`. |
-=======
 | onClickOutside  | `function`                                                     | `undefined` | Required. Function to call when clicking outside of the `Overlay`. Typically this function sets the `Overlay` visibility state to `false`.                                                                                                                                                                                    |
 | onEscape        | `function`                                                     | `undefined` | Required. Function to call when user presses `Escape`. Typically this function sets the `Overlay` visibility state to `false`.                                                                                                                                                                                                |
 | width           | `'small' │ 'medium' │ 'large' │ 'xlarge' │ 'xxlarge' │ 'auto'` |   `auto`    | Sets the width of the `Overlay`, pick from our set list of widths, or pass `auto` to automatically set the width based on the content of the `Overlay`. `small` corresponds to `256px`, `medium` corresponds to `320px`, `large` corresponds to `480px`, `xlarge` corresponds to `640px`, `xxlarge` corresponds to `960px`.   |
 | height          | `'xsmall', 'small', 'medium', 'large', 'xlarge', 'auto'`       |   `auto`    | Sets the height of the `Overlay`, pick from our set list of heights, or pass `auto` to automatically set the height based on the content of the `Overlay`. `xsmall` corresponds to `192px`, `small` corresponds to `256px`, `medium` corresponds to `320px`, `large` corresponds to `432px`, `xlarge` corresponds to `600px`. |
 | visibility      | `'visible', 'hidden'`                                          |  `visible`  | Sets the visibility of the `Overlay`.                                                                                                                                                                                                                                                                                         |
->>>>>>> 69d0697f
 | anchorSide      | `AnchorSide`                                                   |  undefined  | Optional. If provided, the Overlay will slide into position from the side of the anchor with a brief animation                                                                                                                                                                                                                |