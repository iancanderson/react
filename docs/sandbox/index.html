<!DOCTYPE html><html><head><title>primer-react</title><meta name="viewport" content="width=device-width,initial-scale=1"><meta name="generator" content="Compositor X0"><link rel="stylesheet" href="https://unpkg.com/primer-buttons/build/build.css"><link rel="stylesheet" href="https://unpkg.com/primer-forms/build/build.css"><link rel="stylesheet" href="https://unpkg.com/primer-layout/build/build.css"><link rel="stylesheet" href="https://unpkg.com/primer-navigation/build/build.css"><link rel="stylesheet" href="https://unpkg.com/primer-product/build/build.css"><link rel="stylesheet" href="https://unpkg.com/primer-tooltips/build/build.css"><link rel="stylesheet" href="https://unpkg.com/primer-utilities/build/build.css"><link rel="icon" href="assets/favicon.png"><link rel="apple-touch-icon" href="assets/apple-touch-icon.png"><meta name="og:title" content="Primer React"><meta name="description" content="Primer components built with React.js."></head><body><script>(function(){
      var redirect = sessionStorage.redirect;
      delete sessionStorage.redirect;
      if (redirect && redirect != location.href) {
        history.replaceState(null, null, redirect);
      }
<<<<<<< HEAD
    })();</script><div id="root"><style>/* THIS IS GENERATED. DO NOT EDIT IT! */

* {
  box-sizing: border-box;
}

body {
  font-family: -apple-system, BlinkMacSystemFont, "Segoe UI", Helvetica, Arial, sans-serif, "Apple Color Emoji", "Segoe UI Emoji", "Segoe UI Symbol";
  line-height: 1.5;
}

.bg-white {
  background-color: #fff !important;
}

.bg-gray-light {
  background-color: #fafbfc !important;
}

.bg-gray {
  background-color: #f6f8fa !important;
}

.bg-gray-dark {
  background-color: #24292e !important;
}

.bg-purple {
  background-color: #6f42c1 !important;
}

.bg-blue {
  background-color: #0366d6 !important;
}

.bg-green {
  background-color: #28a745 !important;
}

.bg-yellow {
  background-color: #ffd33d !important;
}

.bg-red {
  background-color: #d73a49 !important;
}

.bg-purple-light {
  background-color: #f5f0ff !important;
}

.bg-blue-light {
  background-color: #f1f8ff !important;
}

.bg-green-light {
  background-color: #dcffe4 !important;
}

.bg-yellow-light {
  background-color: #fff5b1 !important;
}

.bg-red-light {
  background-color: #ffdce0 !important;
}

.border-black-fade {
  border-color: rgba(27, 31, 35, 0.15) !important;
}

.border-blue {
  border-color: #0366d6 !important;
}

.border-blue-light {
  border-color: #c8e1ff !important;
}

.border-green {
  border-color: #34d058 !important;
}

.border-green-light {
  border-color: #85e89d !important;
}

.border-red {
  border-color: #d73a49 !important;
}

.border-red-light {
  border-color: #f97583 !important;
}

.border-purple {
  border-color: #6f42c1 !important;
}

.border-yellow {
  border-color: #d9d0a5 !important;
}

.border-gray {
  border-color: #e1e4e8 !important;
}

.border-gray-light {
  border-color: #e1e4e8 !important;
}

.border-gray-dark {
  border-color: #d1d5da !important;
}

.border-gray-darker {
  border-color: #444d56 !important;
}

.color-bodytext {
  color: #24292e !important;
}

.color-black {
  color: #1b1f23 !important;
}

.color-white {
  color: #fff !important;
}

.color-gray-0 {
  color: #fafbfc !important;
}

.color-gray-1 {
  color: #f6f8fa !important;
}

.color-gray-2 {
  color: #e1e4e8 !important;
}

.color-gray-3 {
  color: #d1d5da !important;
}

.color-gray-4 {
  color: #959da5 !important;
}

.color-gray-5 {
  color: #6a737d !important;
}

.color-gray-6 {
  color: #586069 !important;
}

.color-gray-7 {
  color: #444d56 !important;
}

.color-gray-8 {
  color: #2f363d !important;
}

.color-gray-9 {
  color: #24292e !important;
}

.color-blue-0 {
  color: #f1f8ff !important;
}

.color-blue-1 {
  color: #dbedff !important;
}

.color-blue-2 {
  color: #c8e1ff !important;
}

.color-blue-3 {
  color: #79b8ff !important;
}

.color-blue-4 {
  color: #2188ff !important;
}

.color-blue-5 {
  color: #0366d6 !important;
}

.color-blue-6 {
  color: #005cc5 !important;
}

.color-blue-7 {
  color: #044289 !important;
}

.color-blue-8 {
  color: #032f62 !important;
}

.color-blue-9 {
  color: #05264c !important;
}

.color-green-0 {
  color: #f0fff4 !important;
}

.color-green-1 {
  color: #dcffe4 !important;
}

.color-green-2 {
  color: #bef5cb !important;
}

.color-green-3 {
  color: #85e89d !important;
}

.color-green-4 {
  color: #34d058 !important;
}

.color-green-5 {
  color: #28a745 !important;
}

.color-green-6 {
  color: #22863a !important;
}

.color-green-7 {
  color: #176f2c !important;
}

.color-green-8 {
  color: #165c26 !important;
}

.color-green-9 {
  color: #144620 !important;
}

.color-yellow-0 {
  color: #fffdef !important;
}

.color-yellow-1 {
  color: #fffbdd !important;
}

.color-yellow-2 {
  color: #fff5b1 !important;
}

.color-yellow-3 {
  color: #ffea7f !important;
}

.color-yellow-4 {
  color: #ffdf5d !important;
}

.color-yellow-5 {
  color: #ffd33d !important;
}

.color-yellow-6 {
  color: #f9c513 !important;
}

.color-yellow-7 {
  color: #dbab09 !important;
}

.color-yellow-8 {
  color: #b08800 !important;
}

.color-yellow-9 {
  color: #735c0f !important;
}

.color-orange-0 {
  color: #fff8f2 !important;
}

.color-orange-1 {
  color: #ffebda !important;
}

.color-orange-2 {
  color: #ffd1ac !important;
}

.color-orange-3 {
  color: #ffab70 !important;
}

.color-orange-4 {
  color: #fb8532 !important;
}

.color-orange-5 {
  color: #f66a0a !important;
}

.color-orange-6 {
  color: #e36209 !important;
}

.color-orange-7 {
  color: #d15704 !important;
}

.color-orange-8 {
  color: #c24e00 !important;
}

.color-orange-9 {
  color: #a04100 !important;
}

.color-red-0 {
  color: #ffeef0 !important;
}

.color-red-1 {
  color: #ffdce0 !important;
}

.color-red-2 {
  color: #fdaeb7 !important;
}

.color-red-3 {
  color: #f97583 !important;
}

.color-red-4 {
  color: #ea4a5a !important;
}

.color-red-5 {
  color: #d73a49 !important;
}

.color-red-6 {
  color: #cb2431 !important;
}

.color-red-7 {
  color: #b31d28 !important;
}

.color-red-8 {
  color: #9e1c23 !important;
}

.color-red-9 {
  color: #86181d !important;
}

.color-purple-0 {
  color: #f5f0ff !important;
}

.color-purple-1 {
  color: #e6dcfd !important;
}

.color-purple-2 {
  color: #d1bcf9 !important;
}

.color-purple-3 {
  color: #b392f0 !important;
}

.color-purple-4 {
  color: #8a63d2 !important;
}

.color-purple-5 {
  color: #6f42c1 !important;
}

.color-purple-6 {
  color: #5a32a3 !important;
}

.color-purple-7 {
  color: #4c2889 !important;
}

.color-purple-8 {
  color: #3a1d6e !important;
}

.color-purple-9 {
  color: #29134e !important;
}

.color-blackfade15 {
  color: rgba(27, 31, 35, 0.15) !important;
}

.color-blackfade20 {
  color: rgba(27, 31, 35, 0.20) !important;
}

.color-whitefade15 {
  color: rgba(255, 255, 255, 0.15) !important;
}

.f-0 {
  font-size: 12px !important;
}

.f-1 {
  font-size: 14px !important;
}

.f-2 {
  font-size: 16px !important;
}

.f-3 {
  font-size: 20px !important;
}

.f-4 {
  font-size: 24px !important;
}

.f-5 {
  font-size: 32px !important;
}

.f-6 {
  font-size: 40px !important;
}

.f-7 {
  font-size: 48px !important;
}

@media (min-width: 544px) {
  .f-sm-0 {
    font-size: 12px !important;
  }

  .f-sm-1 {
    font-size: 14px !important;
  }

  .f-sm-2 {
    font-size: 16px !important;
  }

  .f-sm-3 {
    font-size: 20px !important;
  }

  .f-sm-4 {
    font-size: 24px !important;
  }

  .f-sm-5 {
    font-size: 32px !important;
  }

  .f-sm-6 {
    font-size: 40px !important;
  }

  .f-sm-7 {
    font-size: 48px !important;
  }
}

@media (min-width: 768px) {
  .f-md-0 {
    font-size: 12px !important;
  }

  .f-md-1 {
    font-size: 14px !important;
  }

  .f-md-2 {
    font-size: 16px !important;
  }

  .f-md-3 {
    font-size: 20px !important;
  }

  .f-md-4 {
    font-size: 24px !important;
  }

  .f-md-5 {
    font-size: 32px !important;
  }

  .f-md-6 {
    font-size: 40px !important;
  }

  .f-md-7 {
    font-size: 48px !important;
  }
}

@media (min-width: 1012px) {
  .f-lg-0 {
    font-size: 12px !important;
  }

  .f-lg-1 {
    font-size: 14px !important;
  }

  .f-lg-2 {
    font-size: 16px !important;
  }

  .f-lg-3 {
    font-size: 20px !important;
  }

  .f-lg-4 {
    font-size: 24px !important;
  }

  .f-lg-5 {
    font-size: 32px !important;
  }

  .f-lg-6 {
    font-size: 40px !important;
  }

  .f-lg-7 {
    font-size: 48px !important;
  }
}

@media (min-width: 1280px) {
  .f-xl-0 {
    font-size: 12px !important;
  }

  .f-xl-1 {
    font-size: 14px !important;
  }

  .f-xl-2 {
    font-size: 16px !important;
  }

  .f-xl-3 {
    font-size: 20px !important;
  }

  .f-xl-4 {
    font-size: 24px !important;
  }

  .f-xl-5 {
    font-size: 32px !important;
  }

  .f-xl-6 {
    font-size: 40px !important;
  }

  .f-xl-7 {
    font-size: 48px !important;
  }
}</style><div class="text-dark-gray"><nav class="UnderlineNav"><div class="UnderlineNav-body"><a class="UnderlineNav-item no-underline px-3" href="/primer-react/components">Components</a><a class="UnderlineNav-item no-underline px-3" href="/primer-react/props">Utility Props</a><a class="UnderlineNav-item no-underline px-3" href="/primer-react/demos">Demos</a><a class="UnderlineNav-item no-underline px-3 selected" aria-current="page" href="/primer-react/sandbox">Sandbox</a></div><div class="UnderlineNav-actions"><span class="px-4 color-gray-light text-mono"><svg aria-hidden="true" class="mr-2" height="16" role="img" viewBox="0 0 16 16" width="16" style="display:inline-block;fill:currentColor;user-select:none;vertical-align:text-bottom"><path fill-rule="evenodd" d="M1 4.732v7.47c0 .45.3.84.75.97l6.5 1.73c.16.05.34.05.5 0l6.5-1.73c.45-.13.75-.52.75-.97v-7.47c0-.45-.3-.84-.75-.97l-6.5-1.74a1.4 1.4 0 0 0-.5 0l-6.5 1.74c-.45.13-.75.52-.75.97zm7 9.09l-6-1.59v-6.77l6 1.61v6.75zm-6-9.36l2.5-.67 6.5 1.73-2.5.67L2 4.463zm13 7.77l-6 1.59v-6.75l2-.55v2.44l2-.53v-2.44l2-.53v6.77zm-2-7.24l-6.5-1.73 2-.53 6.5 1.73-2 .53z"></path></svg><a class="text-blue" href="https://github.com/primer/primer-react/releases/v0.0.12-beta">primer-react@0.0.12-beta</a></span></div></nav><div class="p-3"><div class="react-live"><div class="nano13x0vfn"><div class="react-live-preview"><div><div class="p-4"><h1 class="m-0 f-5">Hello World!</h1><p class="">All of the primer-react <a href="/primer-react/components">components</a> are available in this sandbox!</p><div class="p-2 my-4 round-1 bg-white border">This is a box with <span class="text-mono">some mono text</span>.</div></div></div></div><div mt="2" class="nano1c0guhj"><pre class="prism-code nano11r6mrt" spellcheck="false" contenteditable="true">
=======
    })();</script><div id="root"><style>* { box-sizing: border-box; }
    body {
      margin: 0;
      font-family: -apple-system, BlinkMacSystemFont, "Segoe UI", Helvetica, Arial, sans-serif, "Apple Color Emoji", "Segoe UI Emoji", "Segoe UI Symbol";
      line-height: 1.5;
    }</style><div class="css-qurhtp"><nav class="UnderlineNav"><div class="UnderlineNav-body"><a class="UnderlineNav-item no-underline px-3" px="3" href="/primer-react/components">Components</a><a class="UnderlineNav-item no-underline px-3" px="3" href="/primer-react/demos">Demos</a><a class="UnderlineNav-item no-underline px-3 selected" aria-current="page" px="3" href="/primer-react/sandbox">Sandbox</a></div><div class="UnderlineNav-actions"><div class="css-29nbzt"><svg aria-hidden="true" class="mr-2" height="16" role="img" viewBox="0 0 16 16" width="16" style="display:inline-block;fill:currentColor;user-select:none;vertical-align:text-bottom"><path fill-rule="evenodd" d="M1 4.732v7.47c0 .45.3.84.75.97l6.5 1.73c.16.05.34.05.5 0l6.5-1.73c.45-.13.75-.52.75-.97v-7.47c0-.45-.3-.84-.75-.97l-6.5-1.74a1.4 1.4 0 0 0-.5 0l-6.5 1.74c-.45.13-.75.52-.75.97zm7 9.09l-6-1.59v-6.77l6 1.61v6.75zm-6-9.36l2.5-.67 6.5 1.73-2.5.67L2 4.463zm13 7.77l-6 1.59v-6.75l2-.55v2.44l2-.53v-2.44l2-.53v6.77zm-2-7.24l-6.5-1.73 2-.53 6.5 1.73-2 .53z"></path></svg><a class="text-blue" href="https://github.com/primer/primer-react/releases/v0.0.12-beta">primer-react@0.0.12-beta</a></div></div></nav><div class="css-19midj6"><div class="react-live"><div class="nano13x0vfn"><div class="react-live-preview"><div><div class="css-19kzrtu"><div tag="h1" font-size="5" class="css-dpoqzr">Hello World!</div><div tag="p" class="css-0">All of the primer-react <a href="/primer-react/components">components</a> are available in this sandbox!</div><div class="css-1ahq8gp">This is a box with<div class="css-nakqe">some mono text</div>.</div></div></div></div><div mt="2" class="nano1c0guhj"><pre class="prism-code nano11r6mrt" spellcheck="false" contenteditable="true">
>>>>>>> 22497148

<span class="token tag"><span class="token tag"><span class="token punctuation">&lt;</span>Block</span> <span class="token attr-name">p</span><span class="token script language-javascript"><span class="token script-punctuation punctuation">=</span><span class="token punctuation">{</span><span class="token number">4</span><span class="token punctuation">}</span></span><span class="token punctuation">></span></span>
  <span class="token tag"><span class="token tag"><span class="token punctuation">&lt;</span>Heading</span><span class="token punctuation">></span></span>Hello World<span class="token operator">!</span><span class="token tag"><span class="token tag"><span class="token punctuation">&lt;/</span>Heading</span><span class="token punctuation">></span></span>
  <span class="token tag"><span class="token tag"><span class="token punctuation">&lt;</span>Text</span> <span class="token attr-name">tag</span><span class="token attr-value"><span class="token punctuation">=</span><span class="token punctuation">'</span>p<span class="token punctuation">'</span></span><span class="token punctuation">></span></span>
    All <span class="token keyword">of</span> the primer<span class="token operator">-</span>react <span class="token tag"><span class="token tag"><span class="token punctuation">&lt;</span>NavLink</span> <span class="token attr-name">to</span><span class="token attr-value"><span class="token punctuation">=</span><span class="token punctuation">'</span>/components<span class="token punctuation">'</span></span><span class="token punctuation">></span></span>components<span class="token tag"><span class="token tag"><span class="token punctuation">&lt;/</span>NavLink</span><span class="token punctuation">></span></span> are available <span class="token keyword">in</span> <span class="token keyword">this</span> sandbox<span class="token operator">!</span>
  <span class="token tag"><span class="token tag"><span class="token punctuation">&lt;/</span>Text</span><span class="token punctuation">></span></span>
  <span class="token tag"><span class="token tag"><span class="token punctuation">&lt;</span>Box</span> <span class="token attr-name">my</span><span class="token script language-javascript"><span class="token script-punctuation punctuation">=</span><span class="token punctuation">{</span><span class="token number">4</span><span class="token punctuation">}</span></span> <span class="token attr-name">p</span><span class="token script language-javascript"><span class="token script-punctuation punctuation">=</span><span class="token punctuation">{</span><span class="token number">2</span><span class="token punctuation">}</span></span><span class="token punctuation">></span></span>
    This is a box <span class="token keyword">with</span> <span class="token tag"><span class="token tag"><span class="token punctuation">&lt;</span>Text</span> <span class="token attr-name">fontFamily</span><span class="token attr-value"><span class="token punctuation">=</span><span class="token punctuation">"</span>mono<span class="token punctuation">"</span></span><span class="token punctuation">></span></span>some mono text<span class="token tag"><span class="token tag"><span class="token punctuation">&lt;/</span>Text</span><span class="token punctuation">></span></span><span class="token punctuation">.</span>
  <span class="token tag"><span class="token tag"><span class="token punctuation">&lt;/</span>Box</span><span class="token punctuation">></span></span>
<span class="token tag"><span class="token tag"><span class="token punctuation">&lt;/</span>Block</span><span class="token punctuation">></span></span></pre><style>.nano11r6mrt{font-family:Menlo, monospace;font-size:14px;padding:8px;background-color:#f6f6f6;outline:none}</style></div><style>.nano1c0guhj{margin-top:8px}</style><div w="1" class="nanoxtup2y"></div><style>.nanoxtup2y{width:100%}</style></div></div></div></div></div></body></html><script src="/primer-react/bundle.js"></script><|MERGE_RESOLUTION|>--- conflicted
+++ resolved
@@ -4,605 +4,12 @@
       if (redirect && redirect != location.href) {
         history.replaceState(null, null, redirect);
       }
-<<<<<<< HEAD
-    })();</script><div id="root"><style>/* THIS IS GENERATED. DO NOT EDIT IT! */
-
-* {
-  box-sizing: border-box;
-}
-
-body {
-  font-family: -apple-system, BlinkMacSystemFont, "Segoe UI", Helvetica, Arial, sans-serif, "Apple Color Emoji", "Segoe UI Emoji", "Segoe UI Symbol";
-  line-height: 1.5;
-}
-
-.bg-white {
-  background-color: #fff !important;
-}
-
-.bg-gray-light {
-  background-color: #fafbfc !important;
-}
-
-.bg-gray {
-  background-color: #f6f8fa !important;
-}
-
-.bg-gray-dark {
-  background-color: #24292e !important;
-}
-
-.bg-purple {
-  background-color: #6f42c1 !important;
-}
-
-.bg-blue {
-  background-color: #0366d6 !important;
-}
-
-.bg-green {
-  background-color: #28a745 !important;
-}
-
-.bg-yellow {
-  background-color: #ffd33d !important;
-}
-
-.bg-red {
-  background-color: #d73a49 !important;
-}
-
-.bg-purple-light {
-  background-color: #f5f0ff !important;
-}
-
-.bg-blue-light {
-  background-color: #f1f8ff !important;
-}
-
-.bg-green-light {
-  background-color: #dcffe4 !important;
-}
-
-.bg-yellow-light {
-  background-color: #fff5b1 !important;
-}
-
-.bg-red-light {
-  background-color: #ffdce0 !important;
-}
-
-.border-black-fade {
-  border-color: rgba(27, 31, 35, 0.15) !important;
-}
-
-.border-blue {
-  border-color: #0366d6 !important;
-}
-
-.border-blue-light {
-  border-color: #c8e1ff !important;
-}
-
-.border-green {
-  border-color: #34d058 !important;
-}
-
-.border-green-light {
-  border-color: #85e89d !important;
-}
-
-.border-red {
-  border-color: #d73a49 !important;
-}
-
-.border-red-light {
-  border-color: #f97583 !important;
-}
-
-.border-purple {
-  border-color: #6f42c1 !important;
-}
-
-.border-yellow {
-  border-color: #d9d0a5 !important;
-}
-
-.border-gray {
-  border-color: #e1e4e8 !important;
-}
-
-.border-gray-light {
-  border-color: #e1e4e8 !important;
-}
-
-.border-gray-dark {
-  border-color: #d1d5da !important;
-}
-
-.border-gray-darker {
-  border-color: #444d56 !important;
-}
-
-.color-bodytext {
-  color: #24292e !important;
-}
-
-.color-black {
-  color: #1b1f23 !important;
-}
-
-.color-white {
-  color: #fff !important;
-}
-
-.color-gray-0 {
-  color: #fafbfc !important;
-}
-
-.color-gray-1 {
-  color: #f6f8fa !important;
-}
-
-.color-gray-2 {
-  color: #e1e4e8 !important;
-}
-
-.color-gray-3 {
-  color: #d1d5da !important;
-}
-
-.color-gray-4 {
-  color: #959da5 !important;
-}
-
-.color-gray-5 {
-  color: #6a737d !important;
-}
-
-.color-gray-6 {
-  color: #586069 !important;
-}
-
-.color-gray-7 {
-  color: #444d56 !important;
-}
-
-.color-gray-8 {
-  color: #2f363d !important;
-}
-
-.color-gray-9 {
-  color: #24292e !important;
-}
-
-.color-blue-0 {
-  color: #f1f8ff !important;
-}
-
-.color-blue-1 {
-  color: #dbedff !important;
-}
-
-.color-blue-2 {
-  color: #c8e1ff !important;
-}
-
-.color-blue-3 {
-  color: #79b8ff !important;
-}
-
-.color-blue-4 {
-  color: #2188ff !important;
-}
-
-.color-blue-5 {
-  color: #0366d6 !important;
-}
-
-.color-blue-6 {
-  color: #005cc5 !important;
-}
-
-.color-blue-7 {
-  color: #044289 !important;
-}
-
-.color-blue-8 {
-  color: #032f62 !important;
-}
-
-.color-blue-9 {
-  color: #05264c !important;
-}
-
-.color-green-0 {
-  color: #f0fff4 !important;
-}
-
-.color-green-1 {
-  color: #dcffe4 !important;
-}
-
-.color-green-2 {
-  color: #bef5cb !important;
-}
-
-.color-green-3 {
-  color: #85e89d !important;
-}
-
-.color-green-4 {
-  color: #34d058 !important;
-}
-
-.color-green-5 {
-  color: #28a745 !important;
-}
-
-.color-green-6 {
-  color: #22863a !important;
-}
-
-.color-green-7 {
-  color: #176f2c !important;
-}
-
-.color-green-8 {
-  color: #165c26 !important;
-}
-
-.color-green-9 {
-  color: #144620 !important;
-}
-
-.color-yellow-0 {
-  color: #fffdef !important;
-}
-
-.color-yellow-1 {
-  color: #fffbdd !important;
-}
-
-.color-yellow-2 {
-  color: #fff5b1 !important;
-}
-
-.color-yellow-3 {
-  color: #ffea7f !important;
-}
-
-.color-yellow-4 {
-  color: #ffdf5d !important;
-}
-
-.color-yellow-5 {
-  color: #ffd33d !important;
-}
-
-.color-yellow-6 {
-  color: #f9c513 !important;
-}
-
-.color-yellow-7 {
-  color: #dbab09 !important;
-}
-
-.color-yellow-8 {
-  color: #b08800 !important;
-}
-
-.color-yellow-9 {
-  color: #735c0f !important;
-}
-
-.color-orange-0 {
-  color: #fff8f2 !important;
-}
-
-.color-orange-1 {
-  color: #ffebda !important;
-}
-
-.color-orange-2 {
-  color: #ffd1ac !important;
-}
-
-.color-orange-3 {
-  color: #ffab70 !important;
-}
-
-.color-orange-4 {
-  color: #fb8532 !important;
-}
-
-.color-orange-5 {
-  color: #f66a0a !important;
-}
-
-.color-orange-6 {
-  color: #e36209 !important;
-}
-
-.color-orange-7 {
-  color: #d15704 !important;
-}
-
-.color-orange-8 {
-  color: #c24e00 !important;
-}
-
-.color-orange-9 {
-  color: #a04100 !important;
-}
-
-.color-red-0 {
-  color: #ffeef0 !important;
-}
-
-.color-red-1 {
-  color: #ffdce0 !important;
-}
-
-.color-red-2 {
-  color: #fdaeb7 !important;
-}
-
-.color-red-3 {
-  color: #f97583 !important;
-}
-
-.color-red-4 {
-  color: #ea4a5a !important;
-}
-
-.color-red-5 {
-  color: #d73a49 !important;
-}
-
-.color-red-6 {
-  color: #cb2431 !important;
-}
-
-.color-red-7 {
-  color: #b31d28 !important;
-}
-
-.color-red-8 {
-  color: #9e1c23 !important;
-}
-
-.color-red-9 {
-  color: #86181d !important;
-}
-
-.color-purple-0 {
-  color: #f5f0ff !important;
-}
-
-.color-purple-1 {
-  color: #e6dcfd !important;
-}
-
-.color-purple-2 {
-  color: #d1bcf9 !important;
-}
-
-.color-purple-3 {
-  color: #b392f0 !important;
-}
-
-.color-purple-4 {
-  color: #8a63d2 !important;
-}
-
-.color-purple-5 {
-  color: #6f42c1 !important;
-}
-
-.color-purple-6 {
-  color: #5a32a3 !important;
-}
-
-.color-purple-7 {
-  color: #4c2889 !important;
-}
-
-.color-purple-8 {
-  color: #3a1d6e !important;
-}
-
-.color-purple-9 {
-  color: #29134e !important;
-}
-
-.color-blackfade15 {
-  color: rgba(27, 31, 35, 0.15) !important;
-}
-
-.color-blackfade20 {
-  color: rgba(27, 31, 35, 0.20) !important;
-}
-
-.color-whitefade15 {
-  color: rgba(255, 255, 255, 0.15) !important;
-}
-
-.f-0 {
-  font-size: 12px !important;
-}
-
-.f-1 {
-  font-size: 14px !important;
-}
-
-.f-2 {
-  font-size: 16px !important;
-}
-
-.f-3 {
-  font-size: 20px !important;
-}
-
-.f-4 {
-  font-size: 24px !important;
-}
-
-.f-5 {
-  font-size: 32px !important;
-}
-
-.f-6 {
-  font-size: 40px !important;
-}
-
-.f-7 {
-  font-size: 48px !important;
-}
-
-@media (min-width: 544px) {
-  .f-sm-0 {
-    font-size: 12px !important;
-  }
-
-  .f-sm-1 {
-    font-size: 14px !important;
-  }
-
-  .f-sm-2 {
-    font-size: 16px !important;
-  }
-
-  .f-sm-3 {
-    font-size: 20px !important;
-  }
-
-  .f-sm-4 {
-    font-size: 24px !important;
-  }
-
-  .f-sm-5 {
-    font-size: 32px !important;
-  }
-
-  .f-sm-6 {
-    font-size: 40px !important;
-  }
-
-  .f-sm-7 {
-    font-size: 48px !important;
-  }
-}
-
-@media (min-width: 768px) {
-  .f-md-0 {
-    font-size: 12px !important;
-  }
-
-  .f-md-1 {
-    font-size: 14px !important;
-  }
-
-  .f-md-2 {
-    font-size: 16px !important;
-  }
-
-  .f-md-3 {
-    font-size: 20px !important;
-  }
-
-  .f-md-4 {
-    font-size: 24px !important;
-  }
-
-  .f-md-5 {
-    font-size: 32px !important;
-  }
-
-  .f-md-6 {
-    font-size: 40px !important;
-  }
-
-  .f-md-7 {
-    font-size: 48px !important;
-  }
-}
-
-@media (min-width: 1012px) {
-  .f-lg-0 {
-    font-size: 12px !important;
-  }
-
-  .f-lg-1 {
-    font-size: 14px !important;
-  }
-
-  .f-lg-2 {
-    font-size: 16px !important;
-  }
-
-  .f-lg-3 {
-    font-size: 20px !important;
-  }
-
-  .f-lg-4 {
-    font-size: 24px !important;
-  }
-
-  .f-lg-5 {
-    font-size: 32px !important;
-  }
-
-  .f-lg-6 {
-    font-size: 40px !important;
-  }
-
-  .f-lg-7 {
-    font-size: 48px !important;
-  }
-}
-
-@media (min-width: 1280px) {
-  .f-xl-0 {
-    font-size: 12px !important;
-  }
-
-  .f-xl-1 {
-    font-size: 14px !important;
-  }
-
-  .f-xl-2 {
-    font-size: 16px !important;
-  }
-
-  .f-xl-3 {
-    font-size: 20px !important;
-  }
-
-  .f-xl-4 {
-    font-size: 24px !important;
-  }
-
-  .f-xl-5 {
-    font-size: 32px !important;
-  }
-
-  .f-xl-6 {
-    font-size: 40px !important;
-  }
-
-  .f-xl-7 {
-    font-size: 48px !important;
-  }
-}</style><div class="text-dark-gray"><nav class="UnderlineNav"><div class="UnderlineNav-body"><a class="UnderlineNav-item no-underline px-3" href="/primer-react/components">Components</a><a class="UnderlineNav-item no-underline px-3" href="/primer-react/props">Utility Props</a><a class="UnderlineNav-item no-underline px-3" href="/primer-react/demos">Demos</a><a class="UnderlineNav-item no-underline px-3 selected" aria-current="page" href="/primer-react/sandbox">Sandbox</a></div><div class="UnderlineNav-actions"><span class="px-4 color-gray-light text-mono"><svg aria-hidden="true" class="mr-2" height="16" role="img" viewBox="0 0 16 16" width="16" style="display:inline-block;fill:currentColor;user-select:none;vertical-align:text-bottom"><path fill-rule="evenodd" d="M1 4.732v7.47c0 .45.3.84.75.97l6.5 1.73c.16.05.34.05.5 0l6.5-1.73c.45-.13.75-.52.75-.97v-7.47c0-.45-.3-.84-.75-.97l-6.5-1.74a1.4 1.4 0 0 0-.5 0l-6.5 1.74c-.45.13-.75.52-.75.97zm7 9.09l-6-1.59v-6.77l6 1.61v6.75zm-6-9.36l2.5-.67 6.5 1.73-2.5.67L2 4.463zm13 7.77l-6 1.59v-6.75l2-.55v2.44l2-.53v-2.44l2-.53v6.77zm-2-7.24l-6.5-1.73 2-.53 6.5 1.73-2 .53z"></path></svg><a class="text-blue" href="https://github.com/primer/primer-react/releases/v0.0.12-beta">primer-react@0.0.12-beta</a></span></div></nav><div class="p-3"><div class="react-live"><div class="nano13x0vfn"><div class="react-live-preview"><div><div class="p-4"><h1 class="m-0 f-5">Hello World!</h1><p class="">All of the primer-react <a href="/primer-react/components">components</a> are available in this sandbox!</p><div class="p-2 my-4 round-1 bg-white border">This is a box with <span class="text-mono">some mono text</span>.</div></div></div></div><div mt="2" class="nano1c0guhj"><pre class="prism-code nano11r6mrt" spellcheck="false" contenteditable="true">
-=======
     })();</script><div id="root"><style>* { box-sizing: border-box; }
     body {
       margin: 0;
       font-family: -apple-system, BlinkMacSystemFont, "Segoe UI", Helvetica, Arial, sans-serif, "Apple Color Emoji", "Segoe UI Emoji", "Segoe UI Symbol";
-      line-height: 1.5;
-    }</style><div class="css-qurhtp"><nav class="UnderlineNav"><div class="UnderlineNav-body"><a class="UnderlineNav-item no-underline px-3" px="3" href="/primer-react/components">Components</a><a class="UnderlineNav-item no-underline px-3" px="3" href="/primer-react/demos">Demos</a><a class="UnderlineNav-item no-underline px-3 selected" aria-current="page" px="3" href="/primer-react/sandbox">Sandbox</a></div><div class="UnderlineNav-actions"><div class="css-29nbzt"><svg aria-hidden="true" class="mr-2" height="16" role="img" viewBox="0 0 16 16" width="16" style="display:inline-block;fill:currentColor;user-select:none;vertical-align:text-bottom"><path fill-rule="evenodd" d="M1 4.732v7.47c0 .45.3.84.75.97l6.5 1.73c.16.05.34.05.5 0l6.5-1.73c.45-.13.75-.52.75-.97v-7.47c0-.45-.3-.84-.75-.97l-6.5-1.74a1.4 1.4 0 0 0-.5 0l-6.5 1.74c-.45.13-.75.52-.75.97zm7 9.09l-6-1.59v-6.77l6 1.61v6.75zm-6-9.36l2.5-.67 6.5 1.73-2.5.67L2 4.463zm13 7.77l-6 1.59v-6.75l2-.55v2.44l2-.53v-2.44l2-.53v6.77zm-2-7.24l-6.5-1.73 2-.53 6.5 1.73-2 .53z"></path></svg><a class="text-blue" href="https://github.com/primer/primer-react/releases/v0.0.12-beta">primer-react@0.0.12-beta</a></div></div></nav><div class="css-19midj6"><div class="react-live"><div class="nano13x0vfn"><div class="react-live-preview"><div><div class="css-19kzrtu"><div tag="h1" font-size="5" class="css-dpoqzr">Hello World!</div><div tag="p" class="css-0">All of the primer-react <a href="/primer-react/components">components</a> are available in this sandbox!</div><div class="css-1ahq8gp">This is a box with<div class="css-nakqe">some mono text</div>.</div></div></div></div><div mt="2" class="nano1c0guhj"><pre class="prism-code nano11r6mrt" spellcheck="false" contenteditable="true">
->>>>>>> 22497148
+      line-height: undefined;
+    }</style><div class="css-qurhtp"><nav class="UnderlineNav"><div class="UnderlineNav-body"><a class="UnderlineNav-item no-underline px-3" px="3" href="/primer-react/components">Components</a><a class="UnderlineNav-item no-underline px-3" px="3" href="/primer-react/demos">Demos</a><a class="UnderlineNav-item no-underline px-3 selected" aria-current="page" px="3" href="/primer-react/sandbox">Sandbox</a></div><div class="UnderlineNav-actions"><span class="css-3c0b3d"><svg aria-hidden="true" class="mr-2" height="16" role="img" viewBox="0 0 16 16" width="16" style="display:inline-block;fill:currentColor;user-select:none;vertical-align:text-bottom"><path fill-rule="evenodd" d="M1 4.732v7.47c0 .45.3.84.75.97l6.5 1.73c.16.05.34.05.5 0l6.5-1.73c.45-.13.75-.52.75-.97v-7.47c0-.45-.3-.84-.75-.97l-6.5-1.74a1.4 1.4 0 0 0-.5 0l-6.5 1.74c-.45.13-.75.52-.75.97zm7 9.09l-6-1.59v-6.77l6 1.61v6.75zm-6-9.36l2.5-.67 6.5 1.73-2.5.67L2 4.463zm13 7.77l-6 1.59v-6.75l2-.55v2.44l2-.53v-2.44l2-.53v6.77zm-2-7.24l-6.5-1.73 2-.53 6.5 1.73-2 .53z"></path></svg><a class="css-0 text-blue" href="https://github.com/primer/primer-react/releases/v1.0.0-beta" blacklist="css,color,bg,m,mt,mr,mb,ml,mx,my,p,pt,pr,pb,pl,px,py">primer-react@1.0.0-beta</a></span></div></nav><div class="css-19midj6"><div class="react-live"><div class="nano13x0vfn"><div class="react-live-preview"><div><div class="css-19kzrtu"><h1 class="css-phyopm">Hello World!</h1><span tag="p" class="css-0">All of the primer-react <a href="/primer-react/components">components</a> are available in this sandbox!</span><div class="css-spz2u4">This is a box with <span class="css-nakqe">some mono text</span>.</div></div></div></div><div mt="2" class="nano1c0guhj"><pre class="prism-code nano11r6mrt" spellcheck="false" contenteditable="true">
 
 <span class="token tag"><span class="token tag"><span class="token punctuation">&lt;</span>Block</span> <span class="token attr-name">p</span><span class="token script language-javascript"><span class="token script-punctuation punctuation">=</span><span class="token punctuation">{</span><span class="token number">4</span><span class="token punctuation">}</span></span><span class="token punctuation">></span></span>
   <span class="token tag"><span class="token tag"><span class="token punctuation">&lt;</span>Heading</span><span class="token punctuation">></span></span>Hello World<span class="token operator">!</span><span class="token tag"><span class="token tag"><span class="token punctuation">&lt;/</span>Heading</span><span class="token punctuation">></span></span>
