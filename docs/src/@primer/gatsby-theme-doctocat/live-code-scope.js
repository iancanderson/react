--- conflicted
+++ resolved
@@ -18,14 +18,11 @@
   GearIcon,
   TypographyIcon,
   VersionsIcon,
-<<<<<<< HEAD
   LinkIcon,
   LawIcon,
   StarIcon,
-  AlertIcon
-=======
+  AlertIcon,
   ArrowRightIcon
->>>>>>> 32a31665
 } from '@primer/octicons-react'
 import State from '../../../components/State'
 import {Dialog as Dialog2} from '../../../../src/Dialog/Dialog'
@@ -54,15 +51,11 @@
   GearIcon,
   TypographyIcon,
   VersionsIcon,
-<<<<<<< HEAD
   LinkIcon,
   LawIcon,
   StarIcon,
   AlertIcon,
-
-=======
   ArrowRightIcon,
->>>>>>> 32a31665
   Dialog2,
   ConfirmationDialog,
   useConfirm,
