import React from 'react'
<<<<<<< HEAD
import ExampleHeading from '../doc-components/ExampleHeading'
import {Block, Box, Text} from '../../src'

const BoxExample =
  {
    name: 'Box',
    element: (
      <Block p={4}>
        <Box my={4}>Box</Box>
        <Box p={2} my={4}>Box with padding</Box>

        <ExampleHeading>shadows</ExampleHeading>
        {['small', 'medium', 'large', 'extra-large'].map(shadow => (
          <Box shadow={shadow} p={2} my={4}>Box with <Text mono>shadow='{shadow}'</Text></Box>
        ))}

        <ExampleHeading>borders</ExampleHeading>
        {['blue', 'red', 'green', 'gray'].map(borderColor => (
          <Box border={[true, borderColor]} p={2} my={4}>Box with <Text mono>borderColor='{borderColor}'</Text></Box>
        ))}

        <ExampleHeading>rounded corners</ExampleHeading>
        {[0, 1, 2, 3].map(borderRadius => (
          <Box border round={borderRadius} p={2} my={4}>Box with <Text mono>border borderRadius={`{${borderRadius}}`}</Text></Box>
        ))}
      </Block>
    )
  }
=======
import {Box} from '../../src'

const BoxExample = {
  name: 'Box',
  element: (
    <div>
      <Box m={2}>This is a box</Box>
      <Box p={2} m={2}>
        This is a box with padding.
      </Box>
      <Box shadow p={2} m={2}>
        This is a box with shadow.
      </Box>
      <Box shadow="medium" p={2} m={2}>
        This is a box with a medium shadow.
      </Box>
      <Box shadow="large" p={2} m={2}>
        This is a box with a large shadow.
      </Box>
      <Box shadow="extra-large" p={2} m={2}>
        This is a box with an extra-large shadow.
      </Box>
      <Box border={[true, 'green']} p={2} m={2}>
        This is a box with a green border.
      </Box>
    </div>
  )
}
>>>>>>> eea112d8

export default BoxExample<|MERGE_RESOLUTION|>--- conflicted
+++ resolved
@@ -1,34 +1,4 @@
 import React from 'react'
-<<<<<<< HEAD
-import ExampleHeading from '../doc-components/ExampleHeading'
-import {Block, Box, Text} from '../../src'
-
-const BoxExample =
-  {
-    name: 'Box',
-    element: (
-      <Block p={4}>
-        <Box my={4}>Box</Box>
-        <Box p={2} my={4}>Box with padding</Box>
-
-        <ExampleHeading>shadows</ExampleHeading>
-        {['small', 'medium', 'large', 'extra-large'].map(shadow => (
-          <Box shadow={shadow} p={2} my={4}>Box with <Text mono>shadow='{shadow}'</Text></Box>
-        ))}
-
-        <ExampleHeading>borders</ExampleHeading>
-        {['blue', 'red', 'green', 'gray'].map(borderColor => (
-          <Box border={[true, borderColor]} p={2} my={4}>Box with <Text mono>borderColor='{borderColor}'</Text></Box>
-        ))}
-
-        <ExampleHeading>rounded corners</ExampleHeading>
-        {[0, 1, 2, 3].map(borderRadius => (
-          <Box border round={borderRadius} p={2} my={4}>Box with <Text mono>border borderRadius={`{${borderRadius}}`}</Text></Box>
-        ))}
-      </Block>
-    )
-  }
-=======
 import {Box} from '../../src'
 
 const BoxExample = {
@@ -57,6 +27,5 @@
     </div>
   )
 }
->>>>>>> eea112d8
 
 export default BoxExample