--- conflicted
+++ resolved
@@ -14,11 +14,8 @@
   ButtonLink,
   BranchName,
   CounterLabel,
-<<<<<<< HEAD
   Details,
-=======
   Flash,
->>>>>>> e9e42e2a
   Heading,
   Label,
   Link,
