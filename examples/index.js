--- conflicted
+++ resolved
@@ -163,15 +163,9 @@
             <summary className='btn'>Click me</summary>
             <p>This should show and hide</p>
           </Details>
-<<<<<<< HEAD
-        </Box>
-        <Box my={4}>
+        </Block>
+        <Block my={4}>
           <Heading tag='h2'>With children as a function</Heading>
-=======
-        </Block>
-        <Block my={4}>
-          <Heading tag='h2'>With render prop</Heading>
->>>>>>> b2e9fc92
           <Details>{({open, toggle}) => (
             <React.Fragment>
               <summary className='btn' onClick={toggle}>{open ? 'Hide' : 'Show'}</summary>
@@ -179,15 +173,14 @@
             </React.Fragment>
           )}
           </Details>
-<<<<<<< HEAD
-        </Box>
-        <Box my={4}>
+        </Block>
+        <Block my={4}>
           <Heading tag='h2'>With render prop</Heading>
           <Details render={() => 'hi'}/>
-        </Box>
+        </Block>
       </Example>
       <Example name="Dropdown">
-        <Box my={4}>
+        <Block my={4}>
           <Heading tag="h2">Dropdown Primary</Heading>
           <Dropdown scheme={"primary"}>
             <ul>
@@ -196,8 +189,8 @@
               <li>Item 3</li>
             </ul>
           </Dropdown>
-        </Box>
-        <Box my={4}>
+        </Block>
+        <Block my={4}>
           <Heading tag="h2">Dropdown</Heading>
           <Dropdown>
             <ul>
@@ -206,8 +199,8 @@
               <li>Item 3</li>
             </ul>
           </Dropdown>
-        </Box>
-        <Box my={4}>
+        </Block>
+        <Block my={4}>
           <Heading tag="h2">Dropdown with title</Heading>
           <Dropdown title="Options">
             <ul>
@@ -216,10 +209,7 @@
               <li>Item 3</li>
             </ul>
           </Dropdown>
-        </Box>
-=======
-        </Block>
->>>>>>> b2e9fc92
+        </Block>
       </Example>
       <Example name='DonutChart'>
         <Box mb={2}>
