--- conflicted
+++ resolved
@@ -373,14 +373,11 @@
   export const ProgressBar: React.FunctionComponent<ProgressBarProps>
 }
 
-<<<<<<< HEAD
 declare module '@primer/components/src/AnimationPulse' {
   import {AnimationPulse} from '@primer/components'
   export default AnimationPulse
 }
 
-=======
->>>>>>> 420a6c1d
 declare module '@primer/components/src/Box' {
   import {Box} from '@primer/components'
   export default Box
