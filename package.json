{
  "name": "@primer/components",
  "version": "19.0.0",
  "description": "Primer react components",
  "main": "dist/index.umd.js",
  "module": "dist/index.esm.js",
  "typings": "index.d.ts",
  "scripts": {
    "start": "cd docs && yarn run develop",
    "predist": "rm -rf dist",
    "dist": "yarn dist:rollup && yarn dist:transpile",
    "dist:rollup": "NODE_ENV=production rollup -c",
    "dist:transpile": "babel src --out-dir dist",
    "prepublishOnly": "yarn run dist",
    "lint": "eslint src docs/components",
    "test": "jest -- src",
    "update-snapshots": "jest -u -- src",
    "watch": "jest --watch --no-coverage",
    "playroom:start": "playroom start",
    "playroom:build": "playroom build",
    "build": "yarn playroom:build"
  },
  "repository": "primer/components",
  "keywords": [
    "react",
    "components",
    "library",
    "design-system"
  ],
  "files": [
    "codemods",
    "dist",
    "src",
    "index.d.ts",
    "!src/__tests__",
    "!src/utils"
  ],
  "author": "GitHub, Inc.",
  "license": "MIT",
  "dependencies": {
<<<<<<< HEAD
    "@babel/helpers": "7.9.2",
    "@babel/runtime": "7.9.2",
    "@primer/octicons-react": "^9.2.0",
=======
    "@primer/octicons-react": "^9.6.0",
>>>>>>> 16614c64
    "@primer/primitives": "3.0.0",
    "@reach/dialog": "0.3.0",
    "@styled-system/css": "5.1.5",
    "@styled-system/prop-types": "5.1.2",
    "@styled-system/props": "5.1.4",
    "@styled-system/theme-get": "5.1.2",
    "@testing-library/react": "9.4.0",
    "@types/styled-components": "^4.4.0",
    "@types/styled-system": "5.1.2",
    "babel-plugin-macros": "2.8.0",
    "babel-polyfill": "6.26.0",
    "classnames": "^2.2.5",
    "details-element-polyfill": "2.4.0",
    "jest-axe": "3.2.0",
    "polished": "3.5.2",
    "react": "^16.10.2",
    "react-is": "16.10.2",
    "styled-system": "5.1.2"
  },
  "devDependencies": {
    "@babel/cli": "7.8.4",
    "@babel/core": "7.9.0",
    "@babel/plugin-proposal-object-rest-spread": "7.9.5",
    "@babel/plugin-transform-runtime": "7.9.0",
    "@babel/preset-env": "7.9.5",
    "@babel/preset-react": "7.9.4",
    "@rollup/plugin-commonjs": "11.1.0",
    "@rollup/plugin-node-resolve": "7.1.3",
    "babel-core": "7.0.0-bridge.0",
    "babel-plugin-add-react-displayname": "0.0.5",
    "babel-plugin-styled-components": "1.10.7",
    "enzyme": "3.10.0",
    "enzyme-adapter-react-16": "1.15.1",
    "eslint": "6.5.1",
    "eslint-plugin-github": "3.4.0",
    "eslint-plugin-jest": "22.20.0",
    "eslint-plugin-jsx-a11y": "6.2.3",
    "eslint-plugin-react-hooks": "3.0.0",
    "jest": "25.0.0",
    "jest-styled-components": "6.3.3",
    "jscodeshift": "0.6.4",
    "playroom": "0.15.1",
    "raw.macro": "0.3.0",
    "react-dom": "16.11.0",
    "react-test-renderer": "16.10.2",
    "rollup": "2.7.3",
    "rollup-plugin-babel": "4.4.0",
    "rollup-plugin-commonjs": "10.1.0",
    "rollup-plugin-terser": "5.3.0",
    "styled-components": "4.4.0"
  },
  "peerDependencies": {
    "react": "^16.8.0",
    "styled-components": "4.x || 5.x"
  },
  "actionBundlesize": {
    "build": "yarn && yarn dist:rollup",
    "files": [
      {
        "path": "dist/browser.esm.js",
        "name": "ESM Build"
      },
      {
        "path": "dist/browser.umd.js",
        "name": "UMD Build"
      }
    ]
  }
}<|MERGE_RESOLUTION|>--- conflicted
+++ resolved
@@ -38,13 +38,9 @@
   "author": "GitHub, Inc.",
   "license": "MIT",
   "dependencies": {
-<<<<<<< HEAD
     "@babel/helpers": "7.9.2",
     "@babel/runtime": "7.9.2",
-    "@primer/octicons-react": "^9.2.0",
-=======
     "@primer/octicons-react": "^9.6.0",
->>>>>>> 16614c64
     "@primer/primitives": "3.0.0",
     "@reach/dialog": "0.3.0",
     "@styled-system/css": "5.1.5",
