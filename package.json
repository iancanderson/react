--- conflicted
+++ resolved
@@ -1,10 +1,6 @@
 {
   "name": "@primer/components",
-<<<<<<< HEAD
-  "version": "15.0.2",
-=======
   "version": "15.1.0",
->>>>>>> 05ac5d9c
   "description": "Primer react components",
   "main": "dist/index.umd.js",
   "module": "dist/index.esm.js",
