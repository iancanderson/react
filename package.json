{
  "name": "@primer/components",
<<<<<<< HEAD
  "version": "19.0.0",
=======
  "version": "18.1.0",
>>>>>>> f40e68ce
  "description": "Primer react components",
  "main": "dist/index.umd.js",
  "module": "dist/index.esm.js",
  "typings": "index.d.ts",
  "scripts": {
    "start": "cd docs && yarn run develop",
    "predist": "rm -rf dist",
    "dist": "NODE_ENV=production rollup -c",
    "prepublishOnly": "yarn run dist",
    "lint": "eslint src docs/components",
    "test": "jest -- src",
    "update-snapshots": "jest -u -- src",
    "watch": "jest --watch --no-coverage",
    "playroom:start": "playroom start",
    "playroom:build": "playroom build",
    "build": "yarn playroom:build"
  },
  "repository": "primer/components",
  "keywords": [
    "react",
    "components",
    "library",
    "design-system"
  ],
  "files": [
    "codemods",
    "dist",
    "src",
    "index.d.ts",
    "!src/__tests__",
    "!src/utils"
  ],
  "author": "GitHub, Inc.",
  "license": "MIT",
  "dependencies": {
    "@primer/octicons-react": "^9.2.0",
    "@primer/primitives": "2.0.1",
    "@reach/dialog": "0.3.0",
    "@styled-system/prop-types": "5.1.2",
    "@styled-system/props": "5.1.4",
    "@styled-system/theme-get": "5.1.2",
    "@testing-library/react": "9.4.0",
    "@types/styled-components": "^4.4.0",
    "@types/styled-system": "5.1.2",
    "babel-plugin-macros": "2.6.1",
    "babel-polyfill": "6.26.0",
    "classnames": "^2.2.5",
    "details-element-polyfill": "2.4.0",
    "jest-axe": "3.2.0",
    "nanoid": "2.1.4",
<<<<<<< HEAD
    "polished": "3.5.2",
    "primer-colors": "1.0.1",
    "primer-typography": "1.0.1",
=======
>>>>>>> f40e68ce
    "react": "^16.10.2",
    "react-is": "16.10.2",
    "styled-system": "5.1.2"
  },
  "devDependencies": {
    "@babel/core": "7.7.7",
    "@babel/plugin-proposal-object-rest-spread": "7.6.2",
    "@babel/preset-env": "7.7.7",
    "@babel/preset-react": "7.6.3",
    "babel-plugin-add-react-displayname": "0.0.5",
    "babel-plugin-styled-components": "1.10.6",
    "enzyme": "3.10.0",
    "enzyme-adapter-react-16": "1.15.1",
    "eslint": "6.5.1",
    "eslint-plugin-github": "3.4.0",
    "eslint-plugin-jest": "22.20.0",
    "eslint-plugin-jsx-a11y": "6.2.3",
    "eslint-plugin-react-hooks": "3.0.0",
    "jest": "25.0.0",
    "jest-styled-components": "6.3.3",
    "jscodeshift": "0.6.4",
    "playroom": "0.15.1",
    "raw.macro": "0.3.0",
    "react-dom": "16.11.0",
    "react-test-renderer": "16.10.2",
    "rollup": "1.25.1",
    "rollup-plugin-babel": "4.3.3",
    "rollup-plugin-commonjs": "10.1.0",
    "styled-components": "4.4.0"
  },
  "peerDependencies": {
    "react": "^16.8.0",
    "styled-components": "4.x || 5.x"
  },
  "actionBundlesize": {
    "build": "yarn && yarn dist",
    "files": [
      {
        "path": "dist/index.esm.js",
        "name": "ESM Build"
      },
      {
        "path": "dist/index.umd.js",
        "name": "UMD Build"
      }
    ]
  }
}<|MERGE_RESOLUTION|>--- conflicted
+++ resolved
@@ -1,10 +1,6 @@
 {
   "name": "@primer/components",
-<<<<<<< HEAD
   "version": "19.0.0",
-=======
-  "version": "18.1.0",
->>>>>>> f40e68ce
   "description": "Primer react components",
   "main": "dist/index.umd.js",
   "module": "dist/index.esm.js",
@@ -55,12 +51,7 @@
     "details-element-polyfill": "2.4.0",
     "jest-axe": "3.2.0",
     "nanoid": "2.1.4",
-<<<<<<< HEAD
     "polished": "3.5.2",
-    "primer-colors": "1.0.1",
-    "primer-typography": "1.0.1",
-=======
->>>>>>> f40e68ce
     "react": "^16.10.2",
     "react-is": "16.10.2",
     "styled-system": "5.1.2"
