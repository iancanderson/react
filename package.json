{
  "name": "@primer/components",
  "version": "21.0.0",
  "description": "Primer react components",
  "main": "lib/index.js",
  "module": "lib-esm/index.js",
  "typings": "index.d.ts",
  "scripts": {
    "start": "cd docs && yarn run develop",
    "predist": "rm -rf dist",
    "dist": "yarn dist:rollup && yarn dist:transpile:cjs && yarn dist:transpile:esm",
    "dist:rollup": "cross-env NODE_ENV=production rollup -c",
    "dist:transpile:cjs": "rm -rf lib && cross-env BABEL_MODULE=commonjs babel src --out-dir lib",
    "dist:transpile:esm": "rm -rf lib-esm && babel src --out-dir lib-esm",
    "prepublishOnly": "yarn run dist",
    "lint": "eslint src docs/components",
    "test": "jest -- src",
    "update-snapshots": "jest -u -- src",
    "watch": "jest --watch --no-coverage",
    "playroom:start": "playroom start",
    "playroom:build": "playroom build",
    "build": "yarn playroom:build"
  },
  "repository": "primer/components",
  "keywords": [
    "react",
    "components",
    "library",
    "design-system"
  ],
  "files": [
    "codemods",
    "dist",
    "lib",
    "lib-esm",
    "index.d.ts",
    "!lib/__tests__",
    "!lib-esm/__tests__"
  ],
  "author": "GitHub, Inc.",
  "license": "MIT",
  "dependencies": {
<<<<<<< HEAD
    "@babel/runtime": "7.9.2",
=======
>>>>>>> f6b22fc3
    "@primer/octicons-react": "^10.0.0",
    "@primer/primitives": "3.0.0",
    "@reach/dialog": "0.3.0",
    "@styled-system/css": "5.1.5",
    "@styled-system/prop-types": "5.1.2",
    "@styled-system/props": "5.1.4",
    "@styled-system/theme-get": "5.1.2",
<<<<<<< HEAD
=======
    "@testing-library/react": "9.4.0",
    "@types/styled-components": "^4.4.0",
    "@types/styled-system": "5.1.2",
>>>>>>> f6b22fc3
    "classnames": "^2.2.5",
    "details-element-polyfill": "2.4.0",
    "polished": "3.5.2",
    "react": "^16.10.2",
    "react-is": "16.10.2",
    "styled-system": "5.1.2"
  },
  "devDependencies": {
    "@babel/helpers": "7.9.2",
    "babel-plugin-macros": "2.8.0",
    "@testing-library/react": "9.4.0",
    "@types/styled-components": "^4.4.0",
    "@types/styled-system": "5.1.2",
    "@babel/cli": "7.8.4",
    "@babel/core": "7.9.0",
    "@babel/plugin-proposal-nullish-coalescing-operator": "7.12.1",
    "@babel/plugin-transform-modules-commonjs": "7.12.1",
    "@babel/preset-react": "7.9.4",
    "@rollup/plugin-commonjs": "16.0.0",
    "@rollup/plugin-node-resolve": "7.1.3",
    "babel-core": "7.0.0-bridge.0",
    "babel-plugin-add-react-displayname": "0.0.5",
    "babel-plugin-macros": "2.8.0",
    "babel-plugin-preval": "5.0.0",
    "babel-plugin-styled-components": "1.10.7",
    "babel-plugin-transform-replace-expressions": "0.2.0",
    "babel-polyfill": "6.26.0",
    "cross-env": "7.0.2",
    "enzyme": "3.10.0",
    "enzyme-adapter-react-16": "1.15.1",
    "eslint": "6.5.1",
    "eslint-plugin-github": "3.4.0",
    "eslint-plugin-jest": "22.20.0",
    "eslint-plugin-jsx-a11y": "6.2.3",
    "eslint-plugin-react-hooks": "3.0.0",
    "jest": "25.0.0",
    "jest-axe": "4.1.0",
    "jest-styled-components": "6.3.3",
    "jscodeshift": "0.6.4",
    "playroom": "0.15.1",
    "raw.macro": "0.3.0",
    "react-dom": "^16.10.2",
    "react-test-renderer": "16.10.2",
    "rollup": "2.33.1",
    "rollup-plugin-babel": "4.4.0",
    "rollup-plugin-terser": "5.3.0",
    "rollup-plugin-visualizer": "4.0.4",
    "semver": "7.3.2",
    "styled-components": "4.4.0",
    "jest-axe": "3.2.0"
  },
  "peerDependencies": {
    "react": "^16.8.0",
    "react-dom": "^16.8.0",
    "styled-components": "4.x || 5.x"
  },
  "actionBundlesize": {
    "build": "yarn && yarn dist:rollup",
    "files": [
      {
        "path": "dist/browser.esm.js",
        "name": "ESM Build"
      },
      {
        "path": "dist/browser.umd.js",
        "name": "UMD Build"
      }
    ]
  }
}<|MERGE_RESOLUTION|>--- conflicted
+++ resolved
@@ -40,10 +40,6 @@
   "author": "GitHub, Inc.",
   "license": "MIT",
   "dependencies": {
-<<<<<<< HEAD
-    "@babel/runtime": "7.9.2",
-=======
->>>>>>> f6b22fc3
     "@primer/octicons-react": "^10.0.0",
     "@primer/primitives": "3.0.0",
     "@reach/dialog": "0.3.0",
@@ -51,12 +47,6 @@
     "@styled-system/prop-types": "5.1.2",
     "@styled-system/props": "5.1.4",
     "@styled-system/theme-get": "5.1.2",
-<<<<<<< HEAD
-=======
-    "@testing-library/react": "9.4.0",
-    "@types/styled-components": "^4.4.0",
-    "@types/styled-system": "5.1.2",
->>>>>>> f6b22fc3
     "classnames": "^2.2.5",
     "details-element-polyfill": "2.4.0",
     "polished": "3.5.2",
