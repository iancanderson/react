--- conflicted
+++ resolved
@@ -5,7 +5,6 @@
 import * as primerComponents from '../src'
 import * as docComponents from './doc-components'
 
-<<<<<<< HEAD
 /**
  * See: https://github.com/zeit/next-plugins/tree/master/packages/next-sass#usage
  * Apparently this needs to live in _app because _document is rendered server-side,
@@ -18,9 +17,7 @@
  */
 import '../src/primer-react.scss'
 
-=======
 const {SideNav, Header, customTheme} = docComponents
->>>>>>> 81a46b87
 const {Box, FlexContainer} = primerComponents
 
 const iconsObject = Object.keys(iconsByName).reduce((map, key) => {
