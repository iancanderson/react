<<<<<<< HEAD
# Flex
Flex is a component that will allow you to use flex box properties
=======
# Flex and Flex.Item

Flex is a component that will allow you to use flexbox properties.
>>>>>>> a2e7c901

*** Previously, `Flex.Item` was used for flex item specific properties - we've added all properties to the `Flex` component, but are keeping Flex.Item around for backwards compatibility. ***

## Default example

```.jsx
<BorderBox width={300} height={300} borderRadius={0}>
  <Flex flexWrap="nowrap">
    <Box p={3} bg="blue.5">
      Item 1
    </Box>
    <Box p={3} bg="green.5">
      Item 2
    </Box>
    <Box p={3} bg="yellow.5">
      Item 3
    </Box>
  </Flex>
</BorderBox>
```

## System props

Flex components get `FLEX`, `COMMON`, and `LAYOUT` system props.


Read our [System Props](/components/docs/system-props) doc page for a full list of available props.

## Component props

`Flex` does not get any additional props other than the system props mentioned above.

export const meta = {displayName: 'Flex'}<|MERGE_RESOLUTION|>--- conflicted
+++ resolved
@@ -1,11 +1,6 @@
-<<<<<<< HEAD
 # Flex
-Flex is a component that will allow you to use flex box properties
-=======
-# Flex and Flex.Item
 
 Flex is a component that will allow you to use flexbox properties.
->>>>>>> a2e7c901
 
 *** Previously, `Flex.Item` was used for flex item specific properties - we've added all properties to the `Flex` component, but are keeping Flex.Item around for backwards compatibility. ***
 
