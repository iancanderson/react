--- conflicted
+++ resolved
@@ -1,21 +1,14 @@
 import styled from 'styled-components'
-<<<<<<< HEAD
-import {get, COMMON} from './constants'
-=======
 import PropTypes from 'prop-types'
 import sx from './sx'
 import {get} from './constants'
->>>>>>> 314f8961
 import {space} from 'styled-system'
 import systemPropTypes from '@styled-system/prop-types'
 import theme from './theme'
 
-
-function getBorderRadius(props) {
-  if (props.square) {
-    return props.size <= 24 ? '4px' : '6px'
-  } else {
-    return '50%'
+function borderRadius({size}) {
+  return {
+    borderRadius: size <= 24 ? '2px' : '3px'
   }
 }
 
@@ -28,33 +21,23 @@
   overflow: hidden; // Ensure page layout in Firefox should images fail to load
   line-height: ${get('lineHeights.condensedUltra')};
   vertical-align: middle;
-<<<<<<< HEAD
-  border-radius: ${props => getBorderRadius(props)};
-  ${COMMON};
-=======
   ${borderRadius};
   ${space};
   ${sx};
->>>>>>> 314f8961
 `
 
 Avatar.defaultProps = {
   theme,
   size: 20,
-  alt: '',
-  square: false
+  alt: ''
 }
 
 Avatar.propTypes = {
-  ...COMMON.propTypes,
+  alt: PropTypes.string.isRequired,
   size: PropTypes.number,
-<<<<<<< HEAD
-  square: PropTypes.bool,
-=======
   src: PropTypes.string,
   ...systemPropTypes.space,
   ...sx.propTypes,
->>>>>>> 314f8961
   theme: PropTypes.object
 }
 
