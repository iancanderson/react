import React from 'react'
import styled from 'styled-components'
import Avatar from './Avatar'
import {get} from './constants'
import {Relative, RelativeProps} from './Position'

const ChildAvatar = styled(Avatar)`
  position: absolute;
  right: -15%;
  bottom: -9%;
  box-shadow: ${get('shadows.avatar.childShadow')};
`

export type AvatarPairProps = RelativeProps

const AvatarPair = ({children, ...rest}: AvatarPairProps) => {
  const avatars = React.Children.map(children, (child, i) => {
    if (!React.isValidElement(child)) return child
    return i === 0 ? React.cloneElement(child, {size: 40}) : <ChildAvatar bg="bg.canvas" {...child.props} size={20} />
  })
  return (
    <Relative display="inline-flex" {...rest}>
      {avatars}
    </Relative>
  )
}

// styled() changes this
AvatarPair.displayName = 'AvatarPair'

<<<<<<< HEAD
AvatarPair.propTypes = {
  ...Relative.propTypes
}
=======
AvatarPair.defaultProps = {theme}
>>>>>>> f95018bf

export default AvatarPair<|MERGE_RESOLUTION|>--- conflicted
+++ resolved
@@ -28,12 +28,4 @@
 // styled() changes this
 AvatarPair.displayName = 'AvatarPair'
 
-<<<<<<< HEAD
-AvatarPair.propTypes = {
-  ...Relative.propTypes
-}
-=======
-AvatarPair.defaultProps = {theme}
->>>>>>> f95018bf
-
 export default AvatarPair