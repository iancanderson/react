<<<<<<< HEAD
import {withSystemProps, LAYOUT} from './system-props'

const Box = withSystemProps(
  {
    is: 'div',
    bg: 'white',
    border: 1,
    borderColor: 'gray.2',
    borderRadius: 1
  },
  LAYOUT
)
=======
import React from 'react'
import Block from './Block'
import {withDefaultTheme} from './system-props'

const Box = props => <Block {...props} />

Box.defaultProps = {
  bg: 'white',
  border: 1,
  borderColor: 'gray.2',
  borderRadius: 1
}

Box.propTypes = {
  ...Block.propTypes
}
>>>>>>> 22497148

export default withDefaultTheme(Box)<|MERGE_RESOLUTION|>--- conflicted
+++ resolved
@@ -1,4 +1,3 @@
-<<<<<<< HEAD
 import {withSystemProps, LAYOUT} from './system-props'
 
 const Box = withSystemProps(
@@ -11,23 +10,5 @@
   },
   LAYOUT
 )
-=======
-import React from 'react'
-import Block from './Block'
-import {withDefaultTheme} from './system-props'
 
-const Box = props => <Block {...props} />
-
-Box.defaultProps = {
-  bg: 'white',
-  border: 1,
-  borderColor: 'gray.2',
-  borderRadius: 1
-}
-
-Box.propTypes = {
-  ...Block.propTypes
-}
->>>>>>> 22497148
-
-export default withDefaultTheme(Box)+export default Box