import React from 'react'
import PropTypes from 'prop-types'
import styled from 'styled-components'
import {COMMON, get} from './constants'
import isNumeric from './utils/isNumeric'
import theme from './theme'
import sx from './sx'

const variantSizes = {
  small: 56,
  medium: 96,
  large: 128
}

const sizeStyles = ({size, variant}) => {
  const calc = isNumeric(size) ? size : variantSizes[variant]
  return {
    width: calc,
    height: calc
  }
}

const CircleBadge = styled.div`
  display: ${props => (props.inline ? 'inline-flex' : 'flex')};
  align-items: center;
  justify-content: center;
  background-color: ${get('colors.white')};
  border-radius: 50%;
  box-shadow: ${get('shadows.medium')};
  ${COMMON} ${sizeStyles};
  ${sx};
`

<<<<<<< HEAD
const IconWrapper = styled.span`
=======
CircleBadge.Icon = styled(Octicon)`
>>>>>>> 66a1dff6
  max-width: 60% !important;
  height: auto !important;
  max-height: 55% !important;
  ${COMMON};
  ${sx};
`
<<<<<<< HEAD
const Icon = ({icon: IconComponent}) => {
  return (
    <IconWrapper>
      <IconComponent />
    </IconWrapper>
  )
}

CircleBadge.Icon = Icon
=======
>>>>>>> 66a1dff6

CircleBadge.defaultProps = {
  inline: false,
  theme,
  variant: 'medium'
}

CircleBadge.propTypes = {
  inline: PropTypes.bool,
  size: PropTypes.number,
  theme: PropTypes.object,
  variant: PropTypes.oneOf(['small', 'medium', 'large']),
  ...COMMON.propTypes,
  ...sx.propTypes
}

CircleBadge.Icon.defaultProps = {
  theme
}

CircleBadge.Icon.propTypes = {
  theme: PropTypes.object,
  ...COMMON.propTypes,
  ...sx.propTypes
}

CircleBadge.Icon.displayName = 'CircleBadge.Icon'

export default CircleBadge<|MERGE_RESOLUTION|>--- conflicted
+++ resolved
@@ -27,33 +27,27 @@
   background-color: ${get('colors.white')};
   border-radius: 50%;
   box-shadow: ${get('shadows.medium')};
-  ${COMMON} ${sizeStyles};
+  ${COMMON};
+  ${sizeStyles};
   ${sx};
 `
 
-<<<<<<< HEAD
 const IconWrapper = styled.span`
-=======
-CircleBadge.Icon = styled(Octicon)`
->>>>>>> 66a1dff6
   max-width: 60% !important;
   height: auto !important;
   max-height: 55% !important;
   ${COMMON};
   ${sx};
 `
-<<<<<<< HEAD
-const Icon = ({icon: IconComponent}) => {
+const Icon = ({icon: IconComponent, ...rest}) => {
   return (
-    <IconWrapper>
+    <IconWrapper {...rest}>
       <IconComponent />
     </IconWrapper>
   )
 }
 
 CircleBadge.Icon = Icon
-=======
->>>>>>> 66a1dff6
 
 CircleBadge.defaultProps = {
   inline: false,
