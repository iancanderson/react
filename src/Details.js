--- conflicted
+++ resolved
@@ -1,8 +1,4 @@
-<<<<<<< HEAD
-import React, {useRef, useState} from 'react'
-=======
-import React, {useState, useEffect} from 'react'
->>>>>>> 507612d6
+import React, {useState, useEffect, useRef} from 'react'
 import PropTypes from 'prop-types'
 import styled from 'styled-components'
 import {COMMON} from './constants'
@@ -20,14 +16,9 @@
   return typeof children === 'function' ? children : () => children
 }
 
-<<<<<<< HEAD
-function DetailsBase({children, overlay, render = getRenderer(children), ...rest}) {
-  const ref = useRef(null)
-  const [open, setOpen] = useState(Boolean(rest.open))
-=======
 function DetailsBase({children, overlay, render = getRenderer(children), defaultOpen = false, ...rest}) {
   const [open, setOpen] = useState(defaultOpen)
->>>>>>> 507612d6
+  const ref = useRef(null)
 
   useEffect(
     () => {
@@ -46,7 +37,6 @@
   }
 
   function closeMenu(event) {
-<<<<<<< HEAD
     // only close the menu if we're clicking outside
     if (event && event.target.closest('details') !== ref.current) {
       event.preventDefault()
@@ -56,16 +46,8 @@
   }
 
   return (
-    <DetailsReset {...rest} ref={ref} open={open} overlay={overlay}>
+    <DetailsReset {...rest} ref={ref} open={open} onToggle={toggle} overlay={overlay}>
       {render({open, toggle})}
-=======
-    setOpen(false)
-  }
-
-  return (
-    <DetailsReset {...rest} open={open} onToggle={toggle} overlay={overlay}>
-      {render({open})}
->>>>>>> 507612d6
     </DetailsReset>
   )
 }
