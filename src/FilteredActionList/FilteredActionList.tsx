import React, {KeyboardEventHandler, useCallback, useEffect, useRef} from 'react'
import {GroupedListProps, ListPropsBase} from '../ActionList/List'
import TextInput, {TextInputProps} from '../TextInput'
import Box from '../Box'
import {ActionList} from '../ActionList'
import Spinner from '../Spinner'
import {useFocusZone} from '../hooks/useFocusZone'
import {useProvidedStateOrCreate} from '../hooks/useProvidedStateOrCreate'
import styled from 'styled-components'
import {get} from '../constants'
import {useProvidedRefOrCreate} from '../hooks/useProvidedRefOrCreate'
import useScrollFlash from '../hooks/useScrollFlash'
<<<<<<< HEAD
import { scrollIntoViewingArea } from '../utils/scrollIntoViewingArea'
=======
import {useSSRSafeId} from '@react-aria/ssr'
>>>>>>> f97a69aa

export interface FilteredActionListProps extends Partial<Omit<GroupedListProps, keyof ListPropsBase>>, ListPropsBase {
  loading?: boolean
  placeholderText: string
  filterValue?: string
  onFilterChange: (value: string, e: React.ChangeEvent<HTMLInputElement>) => void
  textInputProps?: Partial<Omit<TextInputProps, 'onChange'>>
  inputRef?: React.RefObject<HTMLInputElement>
}

const StyledHeader = styled.div`
  box-shadow: 0 1px 0 ${get('colors.border.default')};
  z-index: 1;
`

export function FilteredActionList({
  loading = false,
  placeholderText,
  filterValue: externalFilterValue,
  onFilterChange,
  items,
  textInputProps,
  inputRef: providedInputRef,
  ...listProps
}: FilteredActionListProps): JSX.Element {
  const [filterValue, setInternalFilterValue] = useProvidedStateOrCreate(externalFilterValue, undefined, '')
  const onInputChange = useCallback(
    (e: React.ChangeEvent<HTMLInputElement>) => {
      const value = e.target.value
      onFilterChange(value, e)
      setInternalFilterValue(value)
    },
    [onFilterChange, setInternalFilterValue]
  )

  const scrollContainerRef = useRef<HTMLDivElement>(null)
  const listContainerRef = useRef<HTMLDivElement>(null)
  const inputRef = useProvidedRefOrCreate<HTMLInputElement>(providedInputRef)
  const activeDescendantRef = useRef<HTMLElement>()
  const listId = useSSRSafeId()
  const onInputKeyPress: KeyboardEventHandler = useCallback(
    event => {
      if (event.key === 'Enter' && activeDescendantRef.current) {
        event.preventDefault()
        event.nativeEvent.stopImmediatePropagation()

        // Forward Enter key press to active descendant so that item gets activated
        const activeDescendantEvent = new KeyboardEvent(event.type, event.nativeEvent)
        activeDescendantRef.current.dispatchEvent(activeDescendantEvent)
      }
    },
    [activeDescendantRef]
  )

  useFocusZone(
    {
      containerRef: listContainerRef,
      focusOutBehavior: 'wrap',
      focusableElementFilter: element => {
        return !(element instanceof HTMLInputElement)
      },
      activeDescendantFocus: inputRef,
      onActiveDescendantChanged: (current, previous, directlyActivated) => {
        activeDescendantRef.current = current

        if (current && scrollContainerRef.current && directlyActivated) {
          scrollIntoViewingArea(current, scrollContainerRef.current)
        }
      }
    },
    [
      // List ref isn't set while loading.  Need to re-bind focus zone when it changes
      loading
    ]
  )

  useEffect(() => {
    // if items changed, we want to instantly move active descendant into view
    if (activeDescendantRef.current && scrollContainerRef.current) {
      scrollIntoViewingArea(activeDescendantRef.current, scrollContainerRef.current, undefined, 'auto')
    }
  }, [items])

  useScrollFlash(scrollContainerRef)

  return (
    <Box display="flex" flexDirection="column" overflow="hidden">
      <StyledHeader>
        <TextInput
          ref={inputRef}
          block
          width="auto"
          color="fg.default"
          value={filterValue}
          onChange={onInputChange}
          onKeyPress={onInputKeyPress}
          placeholder={placeholderText}
          aria-label={placeholderText}
          aria-controls={listId}
          {...textInputProps}
        />
      </StyledHeader>
      <Box ref={scrollContainerRef} overflow="auto">
        {loading ? (
          <Box width="100%" display="flex" flexDirection="row" justifyContent="center" pt={6} pb={7}>
            <Spinner />
          </Box>
        ) : (
          <ActionList ref={listContainerRef} items={items} {...listProps} role="listbox" id={listId} />
        )}
      </Box>
    </Box>
  )
}

FilteredActionList.displayName = 'FilteredActionList'<|MERGE_RESOLUTION|>--- conflicted
+++ resolved
@@ -1,4 +1,5 @@
 import React, {KeyboardEventHandler, useCallback, useEffect, useRef} from 'react'
+import {useSSRSafeId} from '@react-aria/ssr'
 import {GroupedListProps, ListPropsBase} from '../ActionList/List'
 import TextInput, {TextInputProps} from '../TextInput'
 import Box from '../Box'
@@ -10,11 +11,7 @@
 import {get} from '../constants'
 import {useProvidedRefOrCreate} from '../hooks/useProvidedRefOrCreate'
 import useScrollFlash from '../hooks/useScrollFlash'
-<<<<<<< HEAD
 import { scrollIntoViewingArea } from '../utils/scrollIntoViewingArea'
-=======
-import {useSSRSafeId} from '@react-aria/ssr'
->>>>>>> f97a69aa
 
 export interface FilteredActionListProps extends Partial<Omit<GroupedListProps, keyof ListPropsBase>>, ListPropsBase {
   loading?: boolean
@@ -94,7 +91,7 @@
   useEffect(() => {
     // if items changed, we want to instantly move active descendant into view
     if (activeDescendantRef.current && scrollContainerRef.current) {
-      scrollIntoViewingArea(activeDescendantRef.current, scrollContainerRef.current, undefined, 'auto')
+      scrollIntoViewingArea(activeDescendantRef.current, scrollContainerRef.current, 'vertical', undefined, undefined, 'auto')
     }
   }, [items])
 
