import sx from './sx'
import PropTypes from 'prop-types'
import {TYPOGRAPHY, COMMON, get} from './constants'
import theme from './theme'

<<<<<<< HEAD
const Heading = sx.styled.h1`
=======
const Heading = styled.h2`
>>>>>>> 864cf547
  font-weight: ${get('fontWeights.bold')};
  font-size: ${get('fontSizes.5')};
  margin: 0;
  ${TYPOGRAPHY} ${COMMON};
`

Heading.defaultProps = {
  theme
}

Heading.propTypes = {
  theme: PropTypes.object,
  ...COMMON.propTypes,
  ...TYPOGRAPHY.propTypes
}

export default Heading<|MERGE_RESOLUTION|>--- conflicted
+++ resolved
@@ -3,11 +3,7 @@
 import {TYPOGRAPHY, COMMON, get} from './constants'
 import theme from './theme'
 
-<<<<<<< HEAD
-const Heading = sx.styled.h1`
-=======
-const Heading = styled.h2`
->>>>>>> 864cf547
+const Heading = sx.styled.h2`
   font-weight: ${get('fontWeights.bold')};
   font-size: ${get('fontSizes.5')};
   margin: 0;
