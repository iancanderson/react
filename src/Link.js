--- conflicted
+++ resolved
@@ -1,12 +1,6 @@
 import PropTypes from 'prop-types'
 import styled from 'react-emotion'
-<<<<<<< HEAD
-import {themeGet} from 'styled-system'
 import {withSystemProps, TYPOGRAPHY} from './system-props'
-import {colors} from './theme'
-=======
-import {withSystemProps, TYPOGRAPHY} from './system-props'
->>>>>>> efa0ce06
 
 const styledLink = styled('a')`
   text-decoration: ${props => (props.underline ? 'underline' : 'none')};
@@ -20,14 +14,10 @@
   underline: PropTypes.bool
 }
 
-<<<<<<< HEAD
-export default withSystemProps(styledLink, TYPOGRAPHY)
-=======
 export default withSystemProps(
   {
     is: styledLink,
     color: 'blue.5'
   },
   TYPOGRAPHY
-)
->>>>>>> efa0ce06
+)