--- conflicted
+++ resolved
@@ -1,11 +1,7 @@
 import classnames from 'classnames'
 import styled from 'styled-components'
-<<<<<<< HEAD
-import {get} from './constants'
-=======
 import Box from './Box'
 import {COMMON, get, LAYOUT, POSITION, SystemCommonProps, SystemLayoutProps, SystemPositionProps} from './constants'
->>>>>>> 69d0697f
 import sx, {SxProp} from './sx'
 import {ComponentProps} from './utils/types'
 
@@ -41,13 +37,9 @@
   ${sx};
 `
 
-<<<<<<< HEAD
-const PopoverContent = styled.div<SxProp>`
-=======
 const PopoverContent = styled(Box)`
   border: 1px solid ${get('colors.border.primary')};
   border-radius: ${get('radii.2')};
->>>>>>> 69d0697f
   position: relative;
   width: 232px;
   margin-right: auto;
