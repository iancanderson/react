// import React from 'react'
// import {Meta} from '@storybook/react'

<<<<<<< HEAD
// import {BaseStyles, Box, Text, ThemeProvider} from '../../'
// import SegmentedControl from '.'
=======
import {BaseStyles, Box, Text, ThemeProvider} from '../'
import SegmentedControl from '.'
>>>>>>> 1f20ce9a

// export default {
//   title: 'SegmentedControl/fixtures',
//   component: SegmentedControl,
//   decorators: [
//     Story => {
//       return (
//         <ThemeProvider>
//           <BaseStyles>
//             <Story />
//           </BaseStyles>
//         </ThemeProvider>
//       )
//     }
//   ]
// } as Meta

// // TODO: make it possible to use FormControl
// // - FormControl.Label needs to accept `id` prop
// // - FormControl.Label needs to accept a prop that lets it render an element that isn't a `<label>`
// export const AssociatedWithALabelAndCaption = () => (
//   <Box display="flex">
//     <Box flexGrow={1}>
//       <Text fontSize={2} fontWeight="bold" id="scLabel-vert" display="block">
//         File view
//       </Text>
//       <Text color="fg.subtle" fontSize={1} id="scCaption-vert" display="block">
//         Change the way the file is viewed
//       </Text>
//     </Box>
//     <SegmentedControl aria-labelledby="scLabel-vert" aria-describedby="scCaption-vert">
//       <SegmentedControl.Button selected>Preview</SegmentedControl.Button>
//       <SegmentedControl.Button>Raw</SegmentedControl.Button>
//       <SegmentedControl.Button>Blame</SegmentedControl.Button>
//     </SegmentedControl>
//   </Box>
// )

// export const FullWidth = () => (
//   <SegmentedControl aria-label="File view" fullWidth>
//     <SegmentedControl.Button selected>Preview</SegmentedControl.Button>
//     <SegmentedControl.Button>Raw</SegmentedControl.Button>
//     <SegmentedControl.Button>Blame</SegmentedControl.Button>
//   </SegmentedControl>
// )<|MERGE_RESOLUTION|>--- conflicted
+++ resolved
@@ -1,13 +1,8 @@
 // import React from 'react'
 // import {Meta} from '@storybook/react'
 
-<<<<<<< HEAD
-// import {BaseStyles, Box, Text, ThemeProvider} from '../../'
+// import {BaseStyles, Box, Text, ThemeProvider} from '../'
 // import SegmentedControl from '.'
-=======
-import {BaseStyles, Box, Text, ThemeProvider} from '../'
-import SegmentedControl from '.'
->>>>>>> 1f20ce9a
 
 // export default {
 //   title: 'SegmentedControl/fixtures',
