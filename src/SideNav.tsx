--- conflicted
+++ resolved
@@ -150,18 +150,10 @@
 `
 
 SideNav.defaultProps = {
-<<<<<<< HEAD
-  // theme,
-=======
->>>>>>> d1553890
   variant: 'normal'
 }
 
 SideNavLink.defaultProps = {
-<<<<<<< HEAD
-  // theme,
-=======
->>>>>>> d1553890
   variant: 'normal'
 }
 
