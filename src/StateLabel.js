--- conflicted
+++ resolved
@@ -79,13 +79,9 @@
 StateLabel.propTypes = {
   status: PropTypes.oneOf(['issueOpened', 'pullOpened', 'issueClosed', 'pullClosed', 'pullMerged']),
   theme: PropTypes.object,
-<<<<<<< HEAD
   variant: PropTypes.oneOf(['small', 'large']),
-  ...COMMON.propTypes
-=======
   ...COMMON.propTypes,
   ...sx.propTypes
->>>>>>> 77ab65ba
 }
 
 export default StateLabel