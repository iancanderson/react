import classnames from 'classnames'
// eslint-disable-next-line import/no-namespace
import * as History from 'history'
import React from 'react'
import styled from 'styled-components'
<<<<<<< HEAD
import {get} from './constants'
import Flex, {FlexProps} from './Flex'
=======
import {COMMON, FLEX, get, SystemBorderProps, SystemCommonProps, SystemFlexProps} from './constants'
import Box, {BoxProps} from './Box'
>>>>>>> 69d0697f
import sx, {SxProp} from './sx'
import {ComponentProps} from './utils/types'

const ITEM_CLASS = 'SubNav-item'
const SELECTED_CLASS = 'selected'

const SubNavBase = styled.nav<SxProp>`
  display: flex;
  justify-content: space-between;

  .SubNav-body {
    display: flex;
    margin-bottom: -1px;

    > * {
      margin-left: ${get('space.2')};
    }

    > *:first-child {
      margin-left: 0;
    }
  }

  .SubNav-actions {
    align-self: center;
  }

  ${sx};
`

export type SubNavProps = {
  actions?: React.ReactNode
  align?: 'right'
  full?: boolean
  label?: string
} & ComponentProps<typeof SubNavBase>

function SubNav({actions, className, children, label, ...rest}: SubNavProps) {
  const classes = classnames(className, 'SubNav')
  return (
    <SubNavBase className={classes} aria-label={label} {...rest}>
      <div className="SubNav-body">{children}</div>
      {actions && <div className="SubNav-actions">{actions}</div>}
    </SubNavBase>
  )
}

export type SubNavLinksProps = BoxProps

function SubNavLinks(props: SubNavLinksProps) {
  return <Box display="flex" {...props} />
}

type StyledSubNavLinkProps = {
  to?: History.LocationDescriptor
  selected?: boolean
} & SxProp

const SubNavLink = styled.a.attrs<StyledSubNavLinkProps>(props => ({
  activeClassName: typeof props.to === 'string' ? 'selected' : '',
  className: classnames(ITEM_CLASS, props.selected && SELECTED_CLASS, props.className)
}))<StyledSubNavLinkProps>`
  padding-left: ${get('space.3')};
  padding-right: ${get('space.3')};
  font-weight: ${get('fontWeights.semibold')};
  font-size: ${get('fontSizes.1')};
  line-height: 20px; //custom value for SubNav
  min-height: 34px; //custom value for SubNav
  color: ${get('colors.text.primary')};
  text-align: center;
  text-decoration: none;
  border-top: 1px solid ${get('colors.border.primary')};
  border-bottom: 1px solid ${get('colors.border.primary')};
  border-right: 1px solid ${get('colors.border.primary')};
  display: flex;
  align-items: center;

  &:first-of-type {
    border-top-left-radius: ${get('radii.2')};
    border-bottom-left-radius: ${get('radii.2')};
    border-left: 1px solid ${get('colors.border.primary')};
  }

  &:last-of-type {
    border-top-right-radius: ${get('radii.2')};
    border-bottom-right-radius: ${get('radii.2')};
  }

  &:hover,
  &:focus {
    text-decoration: none;
    background-color: ${get('colors.bg.tertiary')};
    transition: 0.2s ease;

    .SubNav-octicon {
      color: ${get('colors.icon.secondary')};
    }
  }

  &.selected {
    color: ${get('colors.state.selected.primaryText')};
    background-color: ${get('colors.state.selected.primaryBg')};
    border-color: ${get('colors.state.selected.primaryBorder')};
    .SubNav-octicon {
      color: ${get('colors.state.selected.primaryText')};
    }
  }

  ${sx};
`

SubNavLink.displayName = 'SubNav.Link'

SubNavLinks.displayName = 'SubNav.Links'

export type SubNavLinkProps = ComponentProps<typeof SubNavLink>
export default Object.assign(SubNav, {Link: SubNavLink, Links: SubNavLinks})<|MERGE_RESOLUTION|>--- conflicted
+++ resolved
@@ -3,13 +3,8 @@
 import * as History from 'history'
 import React from 'react'
 import styled from 'styled-components'
-<<<<<<< HEAD
-import {get} from './constants'
-import Flex, {FlexProps} from './Flex'
-=======
 import {COMMON, FLEX, get, SystemBorderProps, SystemCommonProps, SystemFlexProps} from './constants'
 import Box, {BoxProps} from './Box'
->>>>>>> 69d0697f
 import sx, {SxProp} from './sx'
 import {ComponentProps} from './utils/types'
 
