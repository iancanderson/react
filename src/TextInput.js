--- conflicted
+++ resolved
@@ -3,10 +3,9 @@
 import classnames from 'classnames'
 import {mapWhitespaceProps} from './props'
 
-<<<<<<< HEAD
 const TextInput = ({
   autocomplete,
-  autofocus,
+  onChange,
   block,
   disabled,
   id,
@@ -22,7 +21,7 @@
     <input
       aria-label={placeholder}
       autoComplete={autocomplete}
-      autoFocus={autofocus}
+      onChange={onChange}
       className={classnames(className, 'form-control', {
         'input-block': block,
         'input-sm': size === 'small',
@@ -38,27 +37,6 @@
     />
   )
 }
-=======
-const TextInput = ({autocomplete, onChange, block, disabled, id, name, placeholder, required, size, value}) => (
-  <input
-    aria-label={placeholder}
-    autoComplete={autocomplete}
-    className={classnames('form-control', {
-      'input-block': block,
-      'input-sm': size === 'small',
-      'input-lg': size === 'large'
-    })}
-    disabled={disabled}
-    id={id}
-    name={name}
-    placeholder={placeholder}
-    required={required}
-    type="text"
-    value={value}
-    onChange={onChange}
-  />
-)
->>>>>>> fc19d3a6
 
 TextInput.propTypes = {
   autocomplete: PropTypes.string,
