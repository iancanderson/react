--- conflicted
+++ resolved
@@ -2,11 +2,7 @@
 import React from 'react'
 import styled, {css} from 'styled-components'
 import {maxWidth, MaxWidthProps, minWidth, MinWidthProps, variant, width, WidthProps} from 'styled-system'
-<<<<<<< HEAD
-import type * as Polymorphic from '@radix-ui/react-polymorphic'
-=======
 import {ForwardRefComponent as PolymorphicForwardRefComponent} from '@radix-ui/react-polymorphic'
->>>>>>> 5e30fbad
 import {get} from './constants'
 import sx, {SxProp} from './sx'
 import {ComponentProps} from './utils/types'
@@ -114,10 +110,6 @@
 type NonPassthroughProps = {
   className?: string
   icon?: React.ComponentType<{className?: string}>
-<<<<<<< HEAD
-  inputComponent?: React.ComponentType<HTMLInputElement>
-=======
->>>>>>> 5e30fbad
   wrapperRef?: React.RefObject<HTMLSpanElement>
 } & Pick<
   ComponentProps<typeof Wrapper>,
@@ -132,7 +124,6 @@
 const TextInput = React.forwardRef<HTMLInputElement, TextInputInternalProps>(
   (
     {
-      inputComponent: InputComponent,
       icon: IconComponent,
       block,
       className,
@@ -172,11 +163,7 @@
       </Wrapper>
     )
   }
-<<<<<<< HEAD
-) as Polymorphic.ForwardRefComponent<'input', TextInputInternalProps>
-=======
 ) as PolymorphicForwardRefComponent<'input', TextInputInternalProps>
->>>>>>> 5e30fbad
 
 TextInput.defaultProps = {
   type: 'text'
