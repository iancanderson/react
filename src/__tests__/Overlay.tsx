--- conflicted
+++ resolved
@@ -25,32 +25,6 @@
     }
   }
   return (
-<<<<<<< HEAD
-    <Position position="absolute" top={0} left={0} bottom={0} right={0} ref={anchorRef}>
-      <Button ref={buttonRef} onClick={() => setIsOpen(!isOpen)}>
-        open overlay
-      </Button>
-      <Button>outside</Button>
-      {isOpen ? (
-        <Overlay
-          initialFocusRef={initialFocus === 'button' ? confirmButtonRef : undefined}
-          returnFocusRef={buttonRef}
-          ignoreClickRefs={[buttonRef]}
-          onEscape={closeOverlay}
-          onClickOutside={closeOverlay}
-          width="small"
-        >
-          <Flex flexDirection="column" sx={{p: 2}}>
-            <Text>Are you sure?</Text>
-            <ButtonDanger onClick={closeOverlay}>Cancel</ButtonDanger>
-            <Button onClick={closeOverlay} ref={confirmButtonRef}>
-              Confirm
-            </Button>
-          </Flex>
-        </Overlay>
-      ) : null}
-    </Position>
-=======
     <ThemeProvider theme={theme}>
       <BaseStyles>
         <Position position="absolute" top={0} left={0} bottom={0} right={0} ref={anchorRef}>
@@ -79,7 +53,6 @@
         </Position>
       </BaseStyles>
     </ThemeProvider>
->>>>>>> b7a19643
   )
 }
 
