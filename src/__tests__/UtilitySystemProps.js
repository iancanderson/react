import React from 'react'
import {X} from '@githubprimer/octicons-react'
import theme, {colors} from '../theme'
import * as Components from '../index.js'
import {renderStyles} from '../utils/testing'

const testProps = {
  OcticonButton: {icon: X, label: 'button'},
<<<<<<< HEAD
  Donut: {data: {pending: 1}},
  MergeStatus: {state: 'ready'},
  Avatar: {alt: ''}
=======
  DonutChart: {data: {pending: 1}}
>>>>>>> 0aee35d6
}

describe('UtilitySystemProps', () => {
  for (const Component of Object.values(Components)) {
    // Skip any components that don't have displayName yet
    if (!Component.displayName || !Component.systemProps) {
      continue
    }
    let extraProps
    if (testProps[Component.displayName]) {
      extraProps = testProps[Component.displayName]
    }

    if (Component.systemProps.includes('space')) {
      it(`${Component.displayName} renders spacing props properly`, () => {
        for (const i in theme.space) {
          expect(
            renderStyles(
              <Component
                m={i}
                mt={i}
                mr={i}
                mb={i}
                ml={i}
                mx={i}
                my={i}
                p={i}
                pt={i}
                pr={i}
                pb={i}
                pl={i}
                px={i}
                py={i}
                {...extraProps}
              />
            )
          ).toMatchKeys({
            margin: `${theme.space[i]}px`,
            'margin-bottom': `${theme.space[i]}px`,
            'margin-left': `${theme.space[i]}px`,
            'margin-right': `${theme.space[i]}px`,
            'margin-top': `${theme.space[i]}px`,
            padding: `${theme.space[i]}px`,
            'padding-bottom': `${theme.space[i]}px`,
            'padding-left': `${theme.space[i]}px`,
            'padding-right': `${theme.space[i]}px`,
            'padding-top': `${theme.space[i]}px`
          })
        }
      })
    }

    if (Component.systemProps.includes('color')) {
      it(`${Component.displayName} renders color props properly`, () => {
        for (const color of Object.keys(colors)) {
          if (typeof colors[color] === 'object' && color !== 'state') {
            for (const i in colors[color]) {
              expect(
                renderStyles(<Component bg={`${color}.${i}`} color={`${color}.${i}`} {...extraProps} />)
              ).toMatchKeys({
                'background-color': colors[color][i],
                color: colors[color][i]
              })
            }
          }
        }
      })
    }
  }
})<|MERGE_RESOLUTION|>--- conflicted
+++ resolved
@@ -6,13 +6,7 @@
 
 const testProps = {
   OcticonButton: {icon: X, label: 'button'},
-<<<<<<< HEAD
-  Donut: {data: {pending: 1}},
-  MergeStatus: {state: 'ready'},
-  Avatar: {alt: ''}
-=======
   DonutChart: {data: {pending: 1}}
->>>>>>> 0aee35d6
 }
 
 describe('UtilitySystemProps', () => {
