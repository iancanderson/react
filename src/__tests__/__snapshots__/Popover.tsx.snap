--- conflicted
+++ resolved
@@ -8,11 +8,8 @@
 }
 
 .c2 {
-<<<<<<< HEAD
-=======
   border: 1px solid #e1e4e8;
   border-radius: 6px;
->>>>>>> 69d0697f
   position: relative;
   width: 232px;
   margin-right: auto;
@@ -218,11 +215,8 @@
 }
 
 .c2 {
-<<<<<<< HEAD
-=======
   border: 1px solid #e1e4e8;
   border-radius: 6px;
->>>>>>> 69d0697f
   position: relative;
   width: 232px;
   margin-right: auto;
@@ -428,11 +422,8 @@
 }
 
 .c2 {
-<<<<<<< HEAD
-=======
   border: 1px solid #e1e4e8;
   border-radius: 6px;
->>>>>>> 69d0697f
   position: relative;
   width: 232px;
   margin-right: auto;
@@ -787,11 +778,8 @@
 }
 
 .c2 {
-<<<<<<< HEAD
-=======
   border: 1px solid #e1e4e8;
   border-radius: 6px;
->>>>>>> 69d0697f
   position: relative;
   width: 232px;
   margin-right: auto;
@@ -1146,11 +1134,8 @@
 }
 
 .c2 {
-<<<<<<< HEAD
-=======
   border: 1px solid #e1e4e8;
   border-radius: 6px;
->>>>>>> 69d0697f
   position: relative;
   width: 232px;
   margin-right: auto;
@@ -1505,11 +1490,8 @@
 }
 
 .c2 {
-<<<<<<< HEAD
-=======
   border: 1px solid #e1e4e8;
   border-radius: 6px;
->>>>>>> 69d0697f
   position: relative;
   width: 232px;
   margin-right: auto;
@@ -1864,11 +1846,8 @@
 }
 
 .c2 {
-<<<<<<< HEAD
-=======
   border: 1px solid #e1e4e8;
   border-radius: 6px;
->>>>>>> 69d0697f
   position: relative;
   width: 232px;
   margin-right: auto;
@@ -2223,11 +2202,8 @@
 }
 
 .c2 {
-<<<<<<< HEAD
-=======
   border: 1px solid #e1e4e8;
   border-radius: 6px;
->>>>>>> 69d0697f
   position: relative;
   width: 232px;
   margin-right: auto;
@@ -2582,11 +2558,8 @@
 }
 
 .c2 {
-<<<<<<< HEAD
-=======
   border: 1px solid #e1e4e8;
   border-radius: 6px;
->>>>>>> 69d0697f
   position: relative;
   width: 232px;
   margin-right: auto;
@@ -2941,11 +2914,8 @@
 }
 
 .c2 {
-<<<<<<< HEAD
-=======
   border: 1px solid #e1e4e8;
   border-radius: 6px;
->>>>>>> 69d0697f
   position: relative;
   width: 232px;
   margin-right: auto;
@@ -3300,11 +3270,8 @@
 }
 
 .c2 {
-<<<<<<< HEAD
-=======
   border: 1px solid #e1e4e8;
   border-radius: 6px;
->>>>>>> 69d0697f
   position: relative;
   width: 232px;
   margin-right: auto;
@@ -3659,11 +3626,8 @@
 }
 
 .c2 {
-<<<<<<< HEAD
-=======
   border: 1px solid #e1e4e8;
   border-radius: 6px;
->>>>>>> 69d0697f
   position: relative;
   width: 232px;
   margin-right: auto;
@@ -4018,11 +3982,8 @@
 }
 
 .c2 {
-<<<<<<< HEAD
-=======
   border: 1px solid #e1e4e8;
   border-radius: 6px;
->>>>>>> 69d0697f
   position: relative;
   width: 232px;
   margin-right: auto;
@@ -4377,11 +4338,8 @@
 }
 
 .c2 {
-<<<<<<< HEAD
-=======
   border: 1px solid #e1e4e8;
   border-radius: 6px;
->>>>>>> 69d0697f
   position: relative;
   width: 232px;
   margin-right: auto;
