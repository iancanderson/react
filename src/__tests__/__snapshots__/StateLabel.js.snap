--- conflicted
+++ resolved
@@ -16,7 +16,10 @@
   text-align: center;
   background-color: #6a737d;
   border-radius: 100px;
-  padding: 8px 12px;
+  padding-top: 8px;
+  padding-bottom: 8px;
+  padding-left: 12px;
+  padding-right: 12px;
   font-size: 14px;
 }
 
@@ -27,8 +30,6 @@
 </span>
 `;
 
-<<<<<<< HEAD
-=======
 exports[`StateLabel renders consistently 1`] = `
 .c0 {
   display: -webkit-inline-box;
@@ -39,14 +40,17 @@
   -webkit-box-align: center;
   -ms-flex-align: center;
   align-items: center;
-  padding: 8px 12px;
-  font-weight: 600;
-  line-height: 16px;
-  color: #fff;
-  font-size: 14px;
-  text-align: center;
-  background-color: #6a737d;
-  border-radius: 100px;
+  font-weight: 600;
+  line-height: 16px;
+  color: #fff;
+  text-align: center;
+  background-color: #6a737d;
+  border-radius: 100px;
+  padding-top: 8px;
+  padding-bottom: 8px;
+  padding-left: 12px;
+  padding-right: 12px;
+  font-size: 14px;
 }
 
 <span
@@ -54,57 +58,6 @@
 />
 `;
 
-exports[`StateLabel respects the small flag 1`] = `
-.c0 {
-  display: -webkit-inline-box;
-  display: -webkit-inline-flex;
-  display: -ms-inline-flexbox;
-  display: inline-flex;
-  -webkit-align-items: center;
-  -webkit-box-align: center;
-  -ms-flex-align: center;
-  align-items: center;
-  padding: 4px 8px;
-  font-weight: 600;
-  line-height: 16px;
-  color: #fff;
-  font-size: 12px;
-  text-align: center;
-  background-color: #6a737d;
-  border-radius: 100px;
-}
-
-<span
-  className="c0"
-/>
-`;
-
-exports[`StateLabel respects the small flag 2`] = `
-.c0 {
-  display: -webkit-inline-box;
-  display: -webkit-inline-flex;
-  display: -ms-inline-flexbox;
-  display: inline-flex;
-  -webkit-align-items: center;
-  -webkit-box-align: center;
-  -ms-flex-align: center;
-  align-items: center;
-  padding: 8px 12px;
-  font-weight: 600;
-  line-height: 16px;
-  color: #fff;
-  font-size: 14px;
-  text-align: center;
-  background-color: #6a737d;
-  border-radius: 100px;
-}
-
-<span
-  className="c0"
-/>
-`;
-
->>>>>>> 77ab65ba
 exports[`StateLabel respects the status prop 1`] = `
 .c1 {
   margin-right: 4px;
@@ -123,9 +76,13 @@
   line-height: 16px;
   color: #fff;
   text-align: center;
+  background-color: #6a737d;
   background-color: #159739;
   border-radius: 100px;
-  padding: 8px 12px;
+  padding-top: 8px;
+  padding-bottom: 8px;
+  padding-left: 12px;
+  padding-right: 12px;
   font-size: 14px;
 }
 
@@ -174,9 +131,13 @@
   line-height: 16px;
   color: #fff;
   text-align: center;
+  background-color: #6a737d;
   background-color: #cb2431;
   border-radius: 100px;
-  padding: 8px 12px;
+  padding-top: 8px;
+  padding-bottom: 8px;
+  padding-left: 12px;
+  padding-right: 12px;
   font-size: 14px;
 }
 
@@ -225,9 +186,13 @@
   line-height: 16px;
   color: #fff;
   text-align: center;
+  background-color: #6a737d;
   background-color: #6f42c1;
   border-radius: 100px;
-  padding: 8px 12px;
+  padding-top: 8px;
+  padding-bottom: 8px;
+  padding-left: 12px;
+  padding-right: 12px;
   font-size: 14px;
 }
 
@@ -274,7 +239,10 @@
   text-align: center;
   background-color: #6a737d;
   border-radius: 100px;
-  padding: 4px 8px;
+  padding-top: 4px;
+  padding-bottom: 4px;
+  padding-left: 8px;
+  padding-right: 8px;
   font-size: 12px;
 }
 
@@ -299,7 +267,10 @@
   text-align: center;
   background-color: #6a737d;
   border-radius: 100px;
-  padding: 8px 12px;
+  padding-top: 8px;
+  padding-bottom: 8px;
+  padding-left: 12px;
+  padding-right: 12px;
   font-size: 14px;
 }
 
