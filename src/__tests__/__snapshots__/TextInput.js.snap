--- conflicted
+++ resolved
@@ -23,11 +23,7 @@
   box-shadow: rgba(27,31,35,0.075) 0px 1px 2px inset,rgba(3,102,214,0.3) 0px 0px 0px 0.2em;
 }
 
-<<<<<<< HEAD
 @media (min-width:544px) {
-=======
-@media (max-width:768px) {
->>>>>>> 8d1a4527
   .c0 {
     font-size: 14px;
   }
@@ -65,11 +61,7 @@
   box-shadow: rgba(27,31,35,0.075) 0px 1px 2px inset,rgba(3,102,214,0.3) 0px 0px 0px 0.2em;
 }
 
-<<<<<<< HEAD
 @media (min-width:544px) {
-=======
-@media (max-width:768px) {
->>>>>>> 8d1a4527
   .c0 {
     font-size: 14px;
   }
@@ -97,18 +89,11 @@
   border-radius: 3px;
   outline: none;
   box-shadow: rgba(27,31,35,0.075) 0px 1px 2px inset;
-<<<<<<< HEAD
-  width: large;
-  height: large;
-  width: large;
-  height: large;
-=======
   padding-left: 8px;
   padding-right: 8px;
   padding-top: 10px;
   padding-bottom: 10px;
   font-size: 20px;
->>>>>>> 8d1a4527
 }
 
 .c0:focus {
@@ -117,11 +102,7 @@
   box-shadow: rgba(27,31,35,0.075) 0px 1px 2px inset,rgba(3,102,214,0.3) 0px 0px 0px 0.2em;
 }
 
-<<<<<<< HEAD
 @media (min-width:544px) {
-=======
-@media (max-width:768px) {
->>>>>>> 8d1a4527
   .c0 {
     font-size: 14px;
   }
@@ -130,7 +111,6 @@
 <input
   className="c0"
   name="zipcode"
-  size="large"
   type="text"
 />
 `;
@@ -150,12 +130,6 @@
   border-radius: 3px;
   outline: none;
   box-shadow: rgba(27,31,35,0.075) 0px 1px 2px inset;
-<<<<<<< HEAD
-  width: small;
-  height: small;
-  width: small;
-  height: small;
-=======
   min-height: 28px;
   padding-left: 8px;
   padding-right: 8px;
@@ -163,7 +137,6 @@
   padding-bottom: 3px;
   font-size: 12px;
   line-height: 20px;
->>>>>>> 8d1a4527
 }
 
 .c0:focus {
@@ -172,11 +145,7 @@
   box-shadow: rgba(27,31,35,0.075) 0px 1px 2px inset,rgba(3,102,214,0.3) 0px 0px 0px 0.2em;
 }
 
-<<<<<<< HEAD
 @media (min-width:544px) {
-=======
-@media (max-width:768px) {
->>>>>>> 8d1a4527
   .c0 {
     font-size: 14px;
   }
@@ -185,7 +154,6 @@
 <input
   className="c0"
   name="zipcode"
-  size="small"
   type="text"
 />
 `;