import {useSSRSafeId} from '@react-aria/ssr'
import React, {forwardRef, useCallback, useEffect, useImperativeHandle, useMemo, useRef, useState} from 'react'
import Box from '../../Box'
import {FileType} from '../hooks/useUnifiedFileSelect'
import {useIgnoreKeyboardActionsWhileComposing} from '../hooks/useIgnoreKeyboardActionsWhileComposing'
import {useResizeObserver} from '../../hooks/useResizeObserver'
import {useSyntheticChange} from '../hooks/useSyntheticChange'
import MarkdownViewer from '../MarkdownViewer'
import {SxProp} from '../../sx'
import createSlots from '../../utils/create-slots'
import VisuallyHidden from '../../_VisuallyHidden'
import {FormattingTools} from './_FormattingTools'
import {MarkdownEditorContext} from './_MarkdownEditorContext'
import {CoreToolbar, DefaultToolbarButtons} from './Toolbar'
import {Footer} from './_Footer'
import {MarkdownInput} from './_MarkdownInput'
import {FileUploadResult, useFileHandling} from './_useFileHandling'
import {useIndenting} from './_useIndenting'
import {useListEditing} from './_useListEditing'
import {MarkdownViewMode, ViewSwitch} from './_ViewSwitch'
import {useSafeAsyncCallback} from '../hooks/useSafeAsyncCallback'
import {SavedRepliesContext, SavedRepliesHandle, SavedReply} from './_SavedReplies'
import {Emoji} from './suggestions/_useEmojiSuggestions'
import {Mentionable} from './suggestions/_useMentionSuggestions'
import {Reference} from './suggestions/_useReferenceSuggestions'
import {isModifierKey} from './utils'

export type MarkdownEditorProps = SxProp & {
  /** Current value of the editor as a multiline markdown string. */
  value: string
  /** Called when the value changes. */
  onChange: (newMarkdown: string) => void
  /**
   * Accepts Markdown and returns rendered HTML. To prevent XSS attacks,
   * the HTML should be sanitized and/or come from a trusted source.
   */
  onRenderPreview: (markdown: string) => Promise<string>
  children: React.ReactNode
  /** Disable the editor and all related buttons. Users can still switch between preview & edit modes. */
  disabled?: boolean
  /** Placeholder text to show when the editor is empty. By default, no placeholder will be shown. */
  placeholder?: string
  /** Maximum number of characters the markdown can hold (includes formatting characters like `*`). */
  maxLength?: number
  /**
   * Force the editor to take up the full height of the container and disallow resizing. Only
   * use when the container height is tall enough that the user will never want to expand the
   * input further, ie when it takes the full height of the viewport.
   */
  fullHeight?: boolean
  /** ID of the describing element. */
  'aria-describedby'?: string
  /** Optionally control the view mode. If uncontrolled, leave this `undefined`. */
  viewMode?: MarkdownViewMode
  /** If `viewMode` is controlled, this will be called on change. */
  onChangeViewMode?: (newViewMode: MarkdownViewMode) => void
  /**
   * Called when the user presses `Ctrl`/`Cmd` + `Enter`. Should almost always be wired to
   * the same event as clicking the primary `actionButton`.
   */
  onPrimaryAction?: () => void
  /**
   * Minimum number of visible lines of text in the editor.
   * @default 5
   */
  minHeightLines?: number
  /**
   * Maximum number of visible lines of text in the editor. Has no effect if `fullHeight = true`.
   * @default 35
   */
  maxHeightLines?: number
  /** Array of all possible emojis to suggest. Leave `undefined` to disable emoji autocomplete. */
  emojiSuggestions?: Array<Emoji>
  /** Array of all possible mention suggestions. Leave `undefined` to disable `@`-mention autocomplete. */
  mentionSuggestions?: Array<Mentionable>
  /** Array of all possible references to suggest. Leave `undefined` to disable `#`-reference autocomplete. */
  referenceSuggestions?: Array<Reference>
  /**
   * Uploads a file to a hosting service and returns the URL. If not provided, file uploads
   * will be disabled.
   */
  onUploadFile?: (file: File) => Promise<FileUploadResult>
  /**
   * Array of allowed file types. If `onUploadFile` is defined but this array is not, all
   * file types will be accepted. You can still reject file types by rejecting the `onUploadFile`
   * promise, but setting this array provides a better user experience by preventing the
   * upload in the first place.
   */
  acceptedFileTypes?: FileType[]
  /** Control whether the editor font is monospace. */
  monospace?: boolean
  /** Control whether the input is required. */
  required?: boolean
  /** The name that will be given to the `textarea`. */
  name?: string
  /** To enable the saved replies feature, provide an array of replies. */
  savedReplies?: SavedReply[]
}

const handleBrand = Symbol()

export interface MarkdownEditorHandle {
  /** Focus on the markdown textarea (has no effect in preview mode). */
  focus: (options?: FocusOptions) => void
  /** Scroll to the editor. */
  scrollIntoView: (options?: ScrollIntoViewOptions) => void
  /**
   * This 'fake' member prevents other types from being assigned to this, thus
   * disallowing broader ref types like `HTMLTextAreaElement`.
   * @private
   */
  [handleBrand]: undefined
}

const a11yOnlyStyle = {clipPath: 'Circle(0)', position: 'absolute'} as const

const CONDENSED_WIDTH_THRESHOLD = 675

const {Slot, useSlots} = createSlots<'Toolbar' | 'Actions' | 'Label'>()
export const MarkdownEditorSlot = Slot

/**
 * We want to switch editors from preview mode on cmd/ctrl+shift+P. But in preview mode,
 * there's no input to focus so we have to bind the event to the document. If there are
 * multiple editors, we want the most recent one to switch to preview mode to be the one
 * that we switch back to edit mode, so we maintain a LIFO stack of IDs of editors in
 * preview mode.
 */
let editorsInPreviewMode: string[] = []

/**
 * Markdown textarea with controls & keyboard shortcuts.
 */
const MarkdownEditor = forwardRef<MarkdownEditorHandle, MarkdownEditorProps>(
  (
    {
      value,
      onChange,
      disabled = false,
      placeholder,
      maxLength,
      'aria-describedby': describedBy,
      fullHeight,
      onRenderPreview,
      sx,
      onPrimaryAction,
      viewMode: controlledViewMode,
      onChangeViewMode: controlledSetViewMode,
      minHeightLines = 5,
      maxHeightLines = 35,
      emojiSuggestions,
      mentionSuggestions,
      referenceSuggestions,
      onUploadFile,
      acceptedFileTypes,
      monospace = false,
      required = false,
      name,
      children,
      savedReplies
    },
    ref
  ) => {
    const [uncontrolledViewMode, uncontrolledSetViewMode] = useState<MarkdownViewMode>('edit')
    const [view, setView] =
      controlledViewMode === undefined
        ? [uncontrolledViewMode, uncontrolledSetViewMode]
        : [controlledViewMode, controlledSetViewMode]

    const [html, setHtml] = useState<string | null>(null)
    const safeSetHtml = useSafeAsyncCallback(setHtml)

    const previewStale = useRef(true)
    useEffect(() => {
      previewStale.current = true
    }, [value])
    const loadPreview = async () => {
      if (!previewStale.current) return
      previewStale.current = false // set to false before the preview is rendered to prevent multiple concurrent calls
      safeSetHtml(null)
      safeSetHtml(await onRenderPreview(value))
    }

    useEffect(() => {
      // we have to be careful here - loading preview sets state which causes a render which can cause an infinite loop,
      // however that should be prevented by previewStale.current being set immediately in loadPreview
      if (view === 'preview' && previewStale.current) loadPreview()
    })

    const inputRef = useRef<HTMLTextAreaElement>(null)
    useImperativeHandle(
      ref,
      () =>
        ({
          focus: opts => inputRef.current?.focus(opts),
          scrollIntoView: opts => containerRef.current?.scrollIntoView(opts)
        } as MarkdownEditorHandle)
    )

    const inputHeight = useRef(0)
    if (inputRef.current && inputRef.current.offsetHeight) inputHeight.current = inputRef.current.offsetHeight

    const onInputChange = useCallback(
      (e: React.ChangeEvent<HTMLTextAreaElement>) => {
        onChange(e.target.value)
      },
      [onChange]
    )

    const emitChange = useSyntheticChange({inputRef, fallbackEventHandler: onInputChange})

    const fileHandler = useFileHandling({
      emitChange,
      value,
      inputRef,
      disabled,
      onUploadFile,
      acceptedFileTypes
    })

    const listEditor = useListEditing({emitChange})
    const indenter = useIndenting({emitChange})

    const formattingToolsRef = useRef<FormattingTools>(null)

    // use state instead of ref since we need to recalculate when the element mounts
    const containerRef = useRef<HTMLDivElement>(null)
    const [condensed, setCondensed] = useState(false)
    const onResize = useCallback(
      // it's fine that this isn't debounced because calling setCondensed with the current value will not trigger a render
      () => setCondensed(containerRef.current !== null && containerRef.current.clientWidth < CONDENSED_WIDTH_THRESHOLD),
      []
    )
    useResizeObserver(onResize, containerRef)

    // the ID must be unique for each instance while remaining constant across renders
    const id = useSSRSafeId()
    const descriptionId = `${id}-description`

    const savedRepliesRef = useRef<SavedRepliesHandle>(null)
    const onSelectSavedReply = (reply: SavedReply) => {
      // need to wait a tick to run after the selectmenu finishes closing
      requestAnimationFrame(() => emitChange(reply.content))
    }
    const savedRepliesContext = savedReplies ? {savedReplies, onSelect: onSelectSavedReply, ref: savedRepliesRef} : null

    const inputCompositionProps = useIgnoreKeyboardActionsWhileComposing(
      (e: React.KeyboardEvent<HTMLTextAreaElement>) => {
        const format = formattingToolsRef.current
        if (disabled) return

        if (e.ctrlKey && e.key === '.') {
          // saved replies are always Control, even on Mac
          savedRepliesRef.current?.openMenu()
          e.preventDefault()
          e.stopPropagation()
        } else if (isModifierKey(e)) {
          if (e.key === 'Enter') onPrimaryAction?.()
          else if (e.key === 'b') format?.bold()
          else if (e.key === 'i') format?.italic()
          else if (e.shiftKey && e.key === '.') format?.quote()
          else if (e.key === 'e') format?.code()
          else if (e.key === 'k') format?.link()
          else if (e.key === '8') format?.unorderedList()
          else if (e.shiftKey && e.key === '7') format?.orderedList()
          else if (e.shiftKey && e.key === 'l') format?.taskList()
          else if (e.shiftKey && e.key === 'p') setView?.('preview')
          else return

          e.preventDefault()
          e.stopPropagation()
        } else {
          listEditor.onKeyDown(e)
          indenter.onKeyDown(e)
        }
      }
    )

    useEffect(() => {
      if (view === 'preview') {
        editorsInPreviewMode.push(id)

        const handler = (e: KeyboardEvent) => {
          if (
            !e.defaultPrevented &&
            editorsInPreviewMode.at(-1) === id &&
            isModifierKey(e) &&
            e.shiftKey &&
            e.key === 'p'
          ) {
            setView?.('edit')
            setTimeout(() => inputRef.current?.focus())
            e.preventDefault()
          }
        }
        document.addEventListener('keydown', handler)

        return () => {
          document.removeEventListener('keydown', handler)
          // Performing the filtering in the cleanup callback allows it to happen also when
          // the user clicks the toggle button, not just on keyboard shortcut
          editorsInPreviewMode = editorsInPreviewMode.filter(id_ => id_ !== id)
        }
      }
    }, [view, setView, id])

    // If we don't memoize the context object, every child will rerender on every render even if memoized
    const context = useMemo(
      () => ({disabled, formattingToolsRef, condensed, required}),
      [disabled, formattingToolsRef, condensed, required]
    )

    const {slots, SlotsProvider} = useSlots()

    // We are using MarkdownEditorContext instead of the built-in Slots context because Slots' context is not typesafe
    return (
      <SlotsProvider>
        <MarkdownEditorContext.Provider value={context}>
          <fieldset
            aria-disabled={disabled /* if we set disabled={true}, we can't enable the buttons that should be enabled */}
            aria-describedby={describedBy ? `${descriptionId} ${describedBy}` : descriptionId}
            style={{appearance: 'none', border: 'none'}}
          >
            <FormattingTools ref={formattingToolsRef} forInputId={id} />
            <div style={{display: 'none'}}>{children}</div>

            {slots.Label}

            <Box
              sx={{
                display: 'flex',
                flexDirection: 'column',
                width: '100%',
                borderColor: 'border.default',
                borderWidth: 1,
                borderStyle: 'solid',
                borderRadius: 2,
                p: 2,
                height: fullHeight ? '100%' : undefined,
                minInlineSize: 'auto',
                bg: 'canvas.default',
                color: disabled ? 'fg.subtle' : 'fg.default',
                ...sx
              }}
              ref={containerRef}
            >
              <VisuallyHidden id={descriptionId} aria-live="polite">
                Markdown input:
                {view === 'preview' ? ' preview mode selected.' : ' edit mode selected.'}
              </VisuallyHidden>

              <Box sx={{display: 'flex', pb: 2, gap: 2, justifyContent: 'space-between'}} as="header">
                <ViewSwitch
                  selectedView={view}
                  onViewSelect={setView}
                  disabled={fileHandler?.uploadProgress !== undefined}
                  onLoadPreview={loadPreview}
                />

<<<<<<< HEAD
                <Box sx={{display: 'flex'}}>
                  <SavedRepliesContext.Provider value={savedRepliesContext}>
                    {view === 'edit' &&
                      (slots.Toolbar ?? (
                        <CoreToolbar>
                          <DefaultToolbarButtons />
                        </CoreToolbar>
                      ))}
                  </SavedRepliesContext.Provider>
                </Box>
=======
                {view === 'preview' && (
                  <Box
                    sx={{
                      p: 1,
                      overflow: 'auto',
                      height: fullHeight ? '100%' : undefined,
                      minHeight: inputHeight.current,
                      boxSizing: 'border-box'
                    }}
                    aria-live="polite"
                    tabIndex={-1}
                  >
                    <h2 style={a11yOnlyStyle}>Rendered Markdown Preview</h2>
                    <MarkdownViewer
                      dangerousRenderedHTML={{__html: html || 'Nothing to preview'}}
                      loading={html === null}
                      openLinksInNewTab
                    />
                  </Box>
                )}

                <Footer
                  actionButtons={slots.Actions}
                  fileDraggedOver={fileHandler?.isDraggedOver ?? false}
                  fileUploadProgress={fileHandler?.uploadProgress}
                  uploadButtonProps={fileHandler?.clickTargetProps ?? null}
                  errorMessage={fileHandler?.errorMessage}
                  previewMode={view === 'preview'}
                />
>>>>>>> 07737bf9
              </Box>

              <MarkdownInput
                value={value}
                onChange={onInputChange}
                emojiSuggestions={emojiSuggestions}
                mentionSuggestions={mentionSuggestions}
                referenceSuggestions={referenceSuggestions}
                disabled={disabled}
                placeholder={placeholder}
                id={id}
                maxLength={maxLength}
                ref={inputRef}
                fullHeight={fullHeight}
                isDraggedOver={fileHandler?.isDraggedOver ?? false}
                minHeightLines={minHeightLines}
                maxHeightLines={maxHeightLines}
                visible={view === 'edit'}
                monospace={monospace}
                required={required}
                name={name}
                {...inputCompositionProps}
                {...fileHandler?.pasteTargetProps}
                {...fileHandler?.dropTargetProps}
              />

              {view === 'preview' && (
                <Box
                  sx={{
                    p: 1,
                    overflow: 'auto',
                    height: fullHeight ? '100%' : undefined,
                    minHeight: inputHeight.current,
                    boxSizing: 'border-box'
                  }}
                  aria-live="polite"
                >
                  <h2 style={a11yOnlyStyle}>Rendered Markdown Preview</h2>
                  <MarkdownViewer
                    dangerousRenderedHTML={{__html: html || 'Nothing to preview'}}
                    loading={html === null}
                    openLinksInNewTab
                  />
                </Box>
              )}

              <Footer
                actionButtons={slots.Actions}
                fileDraggedOver={fileHandler?.isDraggedOver ?? false}
                fileUploadProgress={fileHandler?.uploadProgress}
                uploadButtonProps={fileHandler?.clickTargetProps ?? null}
                errorMessage={fileHandler?.errorMessage}
                previewMode={view === 'preview'}
              />
            </Box>
          </fieldset>
        </MarkdownEditorContext.Provider>
      </SlotsProvider>
    )
  }
)

export default MarkdownEditor<|MERGE_RESOLUTION|>--- conflicted
+++ resolved
@@ -357,7 +357,6 @@
                   onLoadPreview={loadPreview}
                 />
 
-<<<<<<< HEAD
                 <Box sx={{display: 'flex'}}>
                   <SavedRepliesContext.Provider value={savedRepliesContext}>
                     {view === 'edit' &&
@@ -368,37 +367,6 @@
                       ))}
                   </SavedRepliesContext.Provider>
                 </Box>
-=======
-                {view === 'preview' && (
-                  <Box
-                    sx={{
-                      p: 1,
-                      overflow: 'auto',
-                      height: fullHeight ? '100%' : undefined,
-                      minHeight: inputHeight.current,
-                      boxSizing: 'border-box'
-                    }}
-                    aria-live="polite"
-                    tabIndex={-1}
-                  >
-                    <h2 style={a11yOnlyStyle}>Rendered Markdown Preview</h2>
-                    <MarkdownViewer
-                      dangerousRenderedHTML={{__html: html || 'Nothing to preview'}}
-                      loading={html === null}
-                      openLinksInNewTab
-                    />
-                  </Box>
-                )}
-
-                <Footer
-                  actionButtons={slots.Actions}
-                  fileDraggedOver={fileHandler?.isDraggedOver ?? false}
-                  fileUploadProgress={fileHandler?.uploadProgress}
-                  uploadButtonProps={fileHandler?.clickTargetProps ?? null}
-                  errorMessage={fileHandler?.errorMessage}
-                  previewMode={view === 'preview'}
-                />
->>>>>>> 07737bf9
               </Box>
 
               <MarkdownInput
