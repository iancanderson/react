import React, {useState, useRef, useCallback} from 'react'
import {Meta} from '@storybook/react'

import {BaseStyles, Button, Box, ThemeProvider, useTheme} from '..'
import {ConfirmationDialog, useConfirm} from '../Dialog/ConfirmationDialog'
import {ActionMenu} from '../ActionMenu'

export default {
  title: 'Internal components/ConfirmationDialog',
  component: ConfirmationDialog,
  decorators: [
    Story => {
      // Since portal roots are registered globally, we need this line so that each storybook
      // story works in isolation.
      return (
        <ThemeProvider>
          <BaseStyles>
            <Story />
          </BaseStyles>
        </ThemeProvider>
      )
    }
  ]
} as Meta

export const BasicConfirmationDialog = () => {
  const [isOpen, setIsOpen] = useState(false)
  const buttonRef = useRef<HTMLButtonElement>(null)
  const onDialogClose = useCallback(() => setIsOpen(false), [])
  return (
    <>
      <Button ref={buttonRef} onClick={() => setIsOpen(!isOpen)}>
        Show dialog
      </Button>
      {isOpen && (
        <ConfirmationDialog
          title="Delete universe?"
          onClose={onDialogClose}
          confirmButtonContent="Delete it!"
          confirmButtonType="danger"
        >
          Deleting the universe could have disastrous effects, including but not limited to destroying all life on
          Earth.
        </ConfirmationDialog>
      )}
    </>
  )
}

export const ShorthandHook = () => {
  const confirm = useConfirm()
  const {theme} = useTheme()
  const onButtonClick = useCallback(
    async (event: React.MouseEvent) => {
      if (
        (await confirm({title: 'Are you sure?', content: 'Do you really want to turn this button green?'})) &&
        event.target instanceof HTMLElement
      ) {
        event.target.style.backgroundColor = theme?.colors.auto.green[3] ?? 'green'
        event.target.textContent = "I'm green!"
      }
    },
    [confirm, theme]
  )
  return (
<<<<<<< HEAD
    <Flex flexDirection="column" alignItems="flex-start">
      <Button sx={{mb: null}} onClick={onButtonClick}>
=======
    <Box display="flex" flexDirection="column" alignItems="flex-start">
      <Button mb={2} onClick={onButtonClick}>
>>>>>>> 69d0697f
        Turn me green!
      </Button>
      <Button sx={{mb: null}} onClick={onButtonClick}>
        Turn me green!
      </Button>
      <Button sx={{mb: null}} onClick={onButtonClick}>
        Turn me green!
      </Button>
      <Button sx={{mb: null}} onClick={onButtonClick}>
        Turn me green!
      </Button>
    </Box>
  )
}

export const ShorthandHookFromActionMenu = () => {
  const confirm = useConfirm()
  const [text, setText] = useState('open me')
  const onButtonClick = useCallback(async () => {
    if (await confirm({title: 'Are you sure?', content: 'Do you really want to do a trick?'})) {
      setText('tada!')
    }
  }, [confirm])

  return (
    <Box display="flex" flexDirection="column" alignItems="flex-start">
      <ActionMenu
        renderAnchor={props => <Button {...props}>{text}</Button>}
        items={[
          {
            text: 'Do a trick!',
            onAction: onButtonClick
          }
        ]}
      />
    </Box>
  )
}<|MERGE_RESOLUTION|>--- conflicted
+++ resolved
@@ -63,13 +63,8 @@
     [confirm, theme]
   )
   return (
-<<<<<<< HEAD
-    <Flex flexDirection="column" alignItems="flex-start">
-      <Button sx={{mb: null}} onClick={onButtonClick}>
-=======
     <Box display="flex" flexDirection="column" alignItems="flex-start">
       <Button mb={2} onClick={onButtonClick}>
->>>>>>> 69d0697f
         Turn me green!
       </Button>
       <Button sx={{mb: null}} onClick={onButtonClick}>
