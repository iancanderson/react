import React, {useCallback, useRef, useState} from 'react'
import {Meta} from '@storybook/react'
import styled, {createGlobalStyle} from 'styled-components'

import {Box, BaseStyles, Button, Flash, theme, ThemeProvider} from '..'
import {Direction, FocusKeys} from '../behaviors/focusZone'
import {themeGet} from '@styled-system/theme-get'
import {useFocusZone} from '../hooks/useFocusZone'
import {useTheme} from '../ThemeProvider'
import {ButtonDanger, ButtonPrimary} from '../Button'

export default {
  title: 'Hooks/useFocusZone',
  decorators: [
    Story => {
      return (
        <ThemeProvider theme={theme}>
          <BaseStyles>
            <Story />
          </BaseStyles>
        </ThemeProvider>
      )
    }
  ]
} as Meta

// NOTE: the below styles are solely intended as a visual aid for
// this Storybook story, but they're not recommended for a real site!
const HelperGlobalStyling = createGlobalStyle`
  *:focus {
    outline: 2px solid ${themeGet('colors.border.info')} !important;
  }
`

const MarginButton = styled(Button)`
  margin: ${themeGet('space.1')};
`

export const BasicFocusZone = () => {
  // Display each key press in the top-right corner of the page as a visual aid
  const [lastKey, setLastKey] = useState('none')
  const reportKey = useCallback((event: React.KeyboardEvent<HTMLDivElement>) => {
    setLastKey(event.key)
  }, [])

  const [fzEnabled, setFzEnabled] = useState(true)
  const {containerRef} = useFocusZone({disabled: !fzEnabled}, [fzEnabled])

  const ToggleButton = fzEnabled ? ButtonDanger : ButtonPrimary
  const toggleFz = useCallback(() => {
    setFzEnabled(!fzEnabled)
  }, [fzEnabled])

  return (
    <>
      <HelperGlobalStyling />
      <Box display="flex" flexDirection="column" alignItems="flex-start" onKeyDownCapture={reportKey}>
        <Box position="absolute" right={5} top={2}>
          Last key pressed: {lastKey}
<<<<<<< HEAD
        </Absolute>
        <ToggleButton sx={{mb: 3}} onClick={toggleFz}>
=======
        </Box>
        <ToggleButton mb={3} onClick={toggleFz}>
>>>>>>> 69d0697f
          {fzEnabled ? 'Disable' : 'Enable'} Focus Zone
        </ToggleButton>
        <MarginButton>Apple</MarginButton>
        <MarginButton>Banana</MarginButton>
        <MarginButton>Cantaloupe</MarginButton>
        <Box
          borderColor="gray.5"
          ref={containerRef as React.RefObject<HTMLDivElement>}
          m={4}
          p={4}
          borderWidth="1px"
          borderStyle="solid"
          borderRadius={2}
        >
          <strong>Use Up Arrow, Down Arrow, Home, and End to move focus within this box.</strong>
          <Box display="flex" flexDirection="column" alignItems="flex-start">
            <MarginButton>Durian</MarginButton>
            <MarginButton>Elderberry</MarginButton>
            <MarginButton>Fig</MarginButton>
          </Box>
        </Box>
        <MarginButton>Kiwi</MarginButton>
        <MarginButton>Lemon</MarginButton>
        <MarginButton>Mango</MarginButton>
      </Box>
    </>
  )
}

export const FocusOutBehavior = () => {
  // Display each key press in the top-right corner of the page as a visual aid
  const [lastKey, setLastKey] = useState('none')
  const reportKey = useCallback((event: React.KeyboardEvent<HTMLDivElement>) => {
    setLastKey(event.key)
  }, [])

  const {containerRef: containerRef1} = useFocusZone({
    focusOutBehavior: 'stop',
    bindKeys: FocusKeys.ArrowHorizontal | FocusKeys.HomeAndEnd
  })
  const {containerRef: containerRef2} = useFocusZone({
    focusOutBehavior: 'wrap',
    bindKeys: FocusKeys.ArrowHorizontal | FocusKeys.HomeAndEnd
  })

  return (
    <>
      <HelperGlobalStyling />
      <Box display="flex" flexDirection="column" alignItems="flex-start" onKeyDownCapture={reportKey}>
        <Box position="absolute" right={5} top={2}>
          Last key pressed: {lastKey}
        </Box>
        <MarginButton>Apple</MarginButton>
        <MarginButton>Banana</MarginButton>
        <MarginButton>Cantaloupe</MarginButton>
        <Box
          borderColor="gray.5"
          ref={containerRef1 as React.RefObject<HTMLDivElement>}
          m={4}
          p={4}
          borderWidth="1px"
          borderStyle="solid"
          borderRadius={2}
        >
          <strong>
            Use Left Arrow, Right Arrow, Home, and End to move focus within this box. Focus stops at the ends.
          </strong>

          <Box display="flex" flexDirection="row" alignItems="flex-start">
            <MarginButton>Durian</MarginButton>
            <MarginButton>Elderberry</MarginButton>
            <MarginButton>Fig</MarginButton>
          </Box>
        </Box>
        <Box
          borderColor="gray.5"
          ref={containerRef2 as React.RefObject<HTMLDivElement>}
          m={4}
          p={4}
          borderWidth="1px"
          borderStyle="solid"
          borderRadius={2}
        >
          <strong>Use Left Arrow, Right Arrow, Home, and End to move focus within this box. Focus is circular.</strong>

          <Box display="flex" flexDirection="row" alignItems="flex-start">
            <MarginButton>Grapefruit</MarginButton>
            <MarginButton>Honeydew</MarginButton>
            <MarginButton>Jackfruit</MarginButton>
          </Box>
        </Box>
        <MarginButton>Kiwi</MarginButton>
        <MarginButton>Lemon</MarginButton>
        <MarginButton>Mango</MarginButton>
      </Box>
    </>
  )
}

function getSiblingIndex(element: Element) {
  let child: Element | null = element
  let i = 0
  while ((child = child.previousElementSibling) != null) {
    ++i
  }
  return i
}

export const CustomFocusMovement = () => {
  // Display each key press in the top-right corner of the page as a visual aid
  const [lastKey, setLastKey] = useState('none')
  const reportKey = useCallback((event: React.KeyboardEvent<HTMLDivElement>) => {
    setLastKey(event.key)
  }, [])

  const containerRef = useRef<HTMLElement>(null)

  const getNextFocusable = useCallback(
    (direction: Direction, from: Element | undefined, event: KeyboardEvent): HTMLElement | undefined => {
      const toEnd = direction === 'start' || direction === 'end'
      if (from && containerRef.current) {
        const currentIndex = getSiblingIndex(from)
        let nextIndex = currentIndex
        if (['End', 'ArrowRight'].includes(event.key)) {
          while (nextIndex % 3 !== 2) {
            nextIndex += 1
            if (!toEnd) {
              break
            }
          }
        }
        if (['Home', 'ArrowLeft'].includes(event.key)) {
          while (nextIndex % 3 !== 0) {
            nextIndex -= 1
            if (!toEnd) {
              break
            }
          }
        }
        if (event.key === 'ArrowUp') {
          while (nextIndex - 3 >= 0) {
            nextIndex -= 3
            if (!toEnd) {
              break
            }
          }
        }
        if (event.key === 'ArrowDown') {
          while (nextIndex + 3 < 9) {
            nextIndex += 3
            if (!toEnd) {
              break
            }
          }
        }
        return containerRef.current.children[nextIndex] as HTMLElement
      }
    },
    [containerRef]
  )

  useFocusZone({containerRef, getNextFocusable})

  return (
    <>
      <HelperGlobalStyling />
      <Box display="flex" flexDirection="column" alignItems="flex-start" onKeyDownCapture={reportKey}>
        <Box position="absolute" right={5} top={2}>
          Last key pressed: {lastKey}
        </Box>
        <MarginButton>Apple</MarginButton>

        <Box borderColor="gray.5" m={4} p={4} borderWidth="1px" borderStyle="solid" borderRadius={2}>
          <strong>Use arrow keys to move focus within this box.</strong>
          <Box
            display="grid"
            ref={containerRef as React.RefObject<HTMLDivElement>}
            gridTemplateRows="1fr 1fr 1fr"
            gridTemplateColumns="1fr 1fr 1fr"
          >
            <MarginButton>Banana</MarginButton>
            <MarginButton>Cantaloupe</MarginButton>
            <MarginButton>Durian</MarginButton>
            <MarginButton>Elderberry</MarginButton>
            <MarginButton>Fig</MarginButton>
            <MarginButton>Grapefruit</MarginButton>
            <MarginButton>Honeydew</MarginButton>
            <MarginButton>Jackfruit</MarginButton>
            <MarginButton>Kiwi</MarginButton>
          </Box>
        </Box>
        <MarginButton>Lemon</MarginButton>
        <MarginButton>Mango</MarginButton>
      </Box>
    </>
  )
}

export const FocusInStrategy = () => {
  // Display each key press in the top-right corner of the page as a visual aid
  const [lastKey, setLastKey] = useState('none')
  const reportKey = useCallback((event: React.KeyboardEvent<HTMLDivElement>) => {
    setLastKey(event.key)
  }, [])

  const {containerRef: firstContainerRef} = useFocusZone({
    bindKeys: FocusKeys.ArrowHorizontal | FocusKeys.HomeAndEnd,
    focusInStrategy: 'first'
  })

  const {containerRef: closestContainerRef} = useFocusZone({
    bindKeys: FocusKeys.ArrowHorizontal | FocusKeys.HomeAndEnd,
    focusInStrategy: 'closest'
  })

  const {containerRef: prevContainerRef} = useFocusZone({
    bindKeys: FocusKeys.ArrowHorizontal | FocusKeys.HomeAndEnd,
    focusInStrategy: 'previous'
  })

  const customContainerRef = useRef<HTMLElement>(null)
  const customStrategy = React.useCallback(() => {
    if (customContainerRef.current) {
      const buttons = Array.from(customContainerRef.current.querySelectorAll('button'))
      return buttons[Math.floor(Math.random() * 3)]
    }
  }, [customContainerRef])

  useFocusZone({
    containerRef: customContainerRef,
    bindKeys: FocusKeys.ArrowHorizontal | FocusKeys.HomeAndEnd,
    focusInStrategy: customStrategy
  })

  return (
    <>
      <HelperGlobalStyling />
      <Box display="flex" flexDirection="column" alignItems="flex-start" onKeyDownCapture={reportKey}>
        <Box position="absolute" right={5} top={2}>
          Last key pressed: {lastKey}
        </Box>
        <MarginButton>Apple</MarginButton>
        <MarginButton>Banana</MarginButton>
        <MarginButton>Cantaloupe</MarginButton>
        <Box
          borderColor="gray.5"
          ref={firstContainerRef as React.RefObject<HTMLDivElement>}
          m={4}
          p={4}
          borderWidth="1px"
          borderStyle="solid"
          borderRadius={2}
        >
          <strong>&ldquo;First&rdquo; strategy (focus first focusable element)</strong>
          <Box display="flex" flexDirection="row" alignItems="flex-start">
            <MarginButton>Banana</MarginButton>
            <MarginButton>Cantaloupe</MarginButton>
            <MarginButton>Durian</MarginButton>
          </Box>
        </Box>
        <Box
          borderColor="gray.5"
          ref={closestContainerRef as React.RefObject<HTMLDivElement>}
          m={4}
          p={4}
          borderWidth="1px"
          borderStyle="solid"
          borderRadius={2}
        >
          <strong>&ldquo;Closest&rdquo; strategy (focus first or last depending on focus direction)</strong>
          <Box display="flex" flexDirection="row" alignItems="flex-start">
            <MarginButton>Elderberry</MarginButton>
            <MarginButton>Fig</MarginButton>
            <MarginButton>Grapefruit</MarginButton>
          </Box>
        </Box>
        <Box
          borderColor="gray.5"
          ref={prevContainerRef as React.RefObject<HTMLDivElement>}
          m={4}
          p={4}
          borderWidth="1px"
          borderStyle="solid"
          borderRadius={2}
        >
          <strong>&ldquo;Previous&rdquo; strategy (most recently focused element)</strong>
          <Box display="flex" flexDirection="row" alignItems="flex-start">
            <MarginButton>Honeydew</MarginButton>
            <MarginButton>Jackfruit</MarginButton>
            <MarginButton>Kiwi</MarginButton>
          </Box>
        </Box>
        <Box
          borderColor="gray.5"
          ref={customContainerRef as React.RefObject<HTMLDivElement>}
          m={4}
          p={4}
          borderWidth="1px"
          borderStyle="solid"
          borderRadius={2}
        >
          <strong>&ldquo;Custom&rdquo; strategy (choose randomly for this example)</strong>
          <Box display="flex" flexDirection="row" alignItems="flex-start">
            <MarginButton>Lemon</MarginButton>
            <MarginButton>Mango</MarginButton>
            <MarginButton>Nectarine</MarginButton>
          </Box>
        </Box>
        <MarginButton>Orange</MarginButton>
        <MarginButton>Papaya</MarginButton>
      </Box>
    </>
  )
}

export const SpecialSituations = () => {
  // Display each key press in the top-right corner of the page as a visual aid
  const [lastKey, setLastKey] = useState('none')
  const reportKey = useCallback((event: React.KeyboardEvent<HTMLDivElement>) => {
    setLastKey(event.key)
  }, [])

  const {containerRef: vContainerRef} = useFocusZone({
    bindKeys:
      FocusKeys.ArrowVertical |
      FocusKeys.JK |
      FocusKeys.WS |
      FocusKeys.Tab |
      FocusKeys.PageUpDown |
      FocusKeys.HomeAndEnd
  })
  const {containerRef: hContainerRef} = useFocusZone({focusOutBehavior: 'wrap', bindKeys: FocusKeys.ArrowHorizontal})

  return (
    <>
      <HelperGlobalStyling />
<<<<<<< HEAD
      <Flex flexDirection="column" alignItems="flex-start" onKeyDownCapture={reportKey}>
        <Flash sx={{mb: 3}}>
=======
      <Box display="flex" flexDirection="column" alignItems="flex-start" onKeyDownCapture={reportKey}>
        <Flash mb={3}>
>>>>>>> 69d0697f
          This story is very esoteric! It only exists to show some of the nuance of the arrow key focus behavior in
          different situations. Focus treatment within your component should be evaluated for your particular UX using
          the <a href="https://www.w3.org/TR/wai-aria-practices-1.1/#keyboard">ARIA guidelines</a>.
        </Flash>
        <Box position="absolute" right={5} top={2}>
          Last key pressed: {lastKey}
        </Box>
        <MarginButton>Apple</MarginButton>
        <MarginButton>Banana</MarginButton>
        <MarginButton>Cantaloupe</MarginButton>
        <Box
          borderColor="gray.5"
          ref={vContainerRef as React.RefObject<HTMLDivElement>}
          m={4}
          p={4}
          borderWidth="1px"
          borderStyle="solid"
          borderRadius={2}
        >
          <strong>Bound keys: Up, Down, PageUp, PageDown, W, S, J, K, Home, End, Tab</strong>
          <Box display="flex" flexDirection="column" alignItems="flex-start">
            <input style={{width: '250px'}} type="text" defaultValue="Printable characters won't move focus" />
            <MarginButton>Regular button</MarginButton>
            <select>
              <option>Down arrow invokes dropdown</option>
              <option>Unless Cmd (mac)/Ctrl (Windows)</option>
              <option>Is held</option>
            </select>
            <textarea
              style={{width: '250px', height: '95px'}}
              defaultValue="Up/Down only works when at beginning/end. PageUp and PageDown completely disabled. Printable characters will never move focus."
            ></textarea>
          </Box>
        </Box>
        <Box
          borderColor="gray.5"
          ref={hContainerRef as React.RefObject<HTMLDivElement>}
          m={4}
          p={4}
          borderWidth="1px"
          borderStyle="solid"
          borderRadius={2}
        >
          <strong>Use Left Arrow and Right Arrow to move focus within this box. Focus is circular.</strong>

          <Box display="flex" flexDirection="row" alignItems="center">
            <MarginButton>Grapefruit</MarginButton>
            <input
              style={{width: '300px'}}
              type="text"
              defaultValue="Left/Right only work at beginning/end of input."
            />
            <MarginButton>Jackfruit</MarginButton>
          </Box>
        </Box>
        <MarginButton>Kiwi</MarginButton>
        <MarginButton>Lemon</MarginButton>
        <MarginButton>Mango</MarginButton>
      </Box>
    </>
  )
}

export const ChangingSubtree = () => {
  // Display each key press in the top-right corner of the page as a visual aid
  const [lastKey, setLastKey] = useState('none')
  const reportKey = useCallback((event: React.KeyboardEvent<HTMLDivElement>) => {
    setLastKey(event.key)
  }, [])

  const {containerRef} = useFocusZone({bindKeys: FocusKeys.ArrowVertical})

  const [buttonCount, setButtonCount] = useState(3)
  const removeButton = useCallback(() => {
    setButtonCount(buttonCount - 1)
  }, [setButtonCount, buttonCount])

  const addButton = useCallback(() => {
    setButtonCount(buttonCount + 1)
  }, [setButtonCount, buttonCount])

  const buttons: JSX.Element[] = []
  for (let i = 0; i < buttonCount; ++i) {
    buttons.push(
      <div>
        <MarginButton key={`button${i}`}>{i + 1}</MarginButton>
      </div>
    )
  }

  return (
    <>
      <HelperGlobalStyling />
<<<<<<< HEAD
      <Flex flexDirection="column" alignItems="flex-start" onKeyDownCapture={reportKey}>
        <Flash sx={{mb: 3}}>
=======
      <Box display="flex" flexDirection="column" alignItems="flex-start" onKeyDownCapture={reportKey}>
        <Flash mb={3}>
>>>>>>> 69d0697f
          This story demonstrates that focusZone is consistent even when the container&rsquo;s subtree changes.
        </Flash>
        <Box position="absolute" right={5} top={2}>
          Last key pressed: {lastKey}
        </Box>
        <MarginButton>Apple</MarginButton>
        <MarginButton>Banana</MarginButton>
        <MarginButton>Cantaloupe</MarginButton>
        <Box
          borderColor="gray.5"
          ref={containerRef as React.RefObject<HTMLDivElement>}
          m={4}
          p={4}
          borderWidth="1px"
          borderStyle="solid"
          borderRadius={2}
        >
          <strong>Bound keys: Arrow Up and Arrow Down</strong>
          <Box display="flex" flexDirection="column" alignItems="flex-start">
            {buttons}
          </Box>
        </Box>
        <Box display="flex" flexDirection="row">
          <MarginButton onClick={removeButton}>Remove Button</MarginButton>
          <MarginButton onClick={addButton}>Add Button</MarginButton>
        </Box>
      </Box>
    </>
  )
}

export const NestedZones = () => {
  // Display each key press in the top-right corner of the page as a visual aid
  const [lastKey, setLastKey] = useState('none')
  const reportKey = useCallback((event: React.KeyboardEvent<HTMLDivElement>) => {
    setLastKey(event.key)
  }, [])

  const outerContainerRef = useRef<HTMLElement>(null)
  const innerContainerRef = useRef<HTMLElement>(null)

  useFocusZone({
    containerRef: outerContainerRef,
    bindKeys: FocusKeys.ArrowVertical
  })

  useFocusZone({
    containerRef: innerContainerRef,
    bindKeys: FocusKeys.ArrowHorizontal
  })

  return (
    <>
      <HelperGlobalStyling />
      <Box display="flex" flexDirection="column" alignItems="flex-start" onKeyDownCapture={reportKey}>
        <Box position="absolute" right={5} top={2}>
          Last key pressed: {lastKey}
        </Box>
        <MarginButton>Apple</MarginButton>
        <MarginButton>Banana</MarginButton>
        <Box
          borderColor="gray.5"
          m={4}
          p={4}
          ref={outerContainerRef as React.RefObject<HTMLDivElement>}
          borderWidth="1px"
          borderStyle="solid"
          borderRadius={2}
        >
          <strong>Bound keys: Arrow Up and Arrow Down</strong>
          <br />
          <MarginButton>Cantaloupe</MarginButton>
          <Box
            borderColor="gray.5"
            m={4}
            p={4}
            ref={innerContainerRef as React.RefObject<HTMLDivElement>}
            borderWidth="1px"
            borderStyle="solid"
            borderRadius={2}
          >
            <strong>Additional Bound keys: Arrow Left and Arrow Right</strong>
            <Box display="flex" id="list" flexDirection="column" alignItems="flex-start">
              <MarginButton>Durian</MarginButton>
              <MarginButton>Elderberry</MarginButton>
              <MarginButton>Fig</MarginButton>
              <MarginButton>Grapefruit</MarginButton>
            </Box>
          </Box>
          <MarginButton>Honeydew</MarginButton>
        </Box>
        <MarginButton>Jackfruit</MarginButton>
        <MarginButton>Kiwi</MarginButton>
      </Box>
    </>
  )
}

export const ActiveDescendant = () => {
  // Display each key press in the top-right corner of the page as a visual aid
  const [lastKey, setLastKey] = useState('none')
  const reportKey = useCallback((event: React.KeyboardEvent<HTMLDivElement>) => {
    setLastKey(event.key)
  }, [])

  const containerRef = useRef<HTMLElement>(null)
  const controllingElementRef = useRef<HTMLElement>(null)
  const {theme: themeFromContext} = useTheme()

  useFocusZone({
    containerRef,
    activeDescendantFocus: controllingElementRef,
    bindKeys: FocusKeys.ArrowVertical,
    onActiveDescendantChanged: (current, previous) => {
      if (current) {
        current.style.outline = `2px solid ${themeFromContext?.colors.border.info}`
      }
      if (previous) {
        previous.style.outline = ''
      }
    },
    focusableElementFilter: elem => elem instanceof HTMLButtonElement
  })

  return (
    <>
      <HelperGlobalStyling />
<<<<<<< HEAD
      <Flex flexDirection="column" alignItems="flex-start" onKeyDownCapture={reportKey}>
        <Flash sx={{mb: 3}}>
=======
      <Box display="flex" flexDirection="column" alignItems="flex-start" onKeyDownCapture={reportKey}>
        <Flash mb={3}>
>>>>>>> 69d0697f
          This story demonstrates using the `aria-activedescendant` pattern for managing both a focused element and an
          active element. Below, you can focus the input box then use the up/down arrow keys to change the active
          descendant (dark blue outline).
        </Flash>
        <Box position="absolute" right={5} top={2}>
          Last key pressed: {lastKey}
        </Box>
        <MarginButton>Apple</MarginButton>
        <MarginButton>Banana</MarginButton>
        <MarginButton>Cantaloupe</MarginButton>
        <Box borderColor="gray.5" m={4} p={4} borderWidth="1px" borderStyle="solid" borderRadius={2}>
          <strong>Bound keys: Arrow Up and Arrow Down</strong>
          <Box display="flex" flexDirection="column" alignItems="flex-start">
            <input
              ref={controllingElementRef as React.RefObject<HTMLInputElement>}
              type="text"
              defaultValue="Focus remains here."
              aria-controls="list"
            />
            <Box
              display="flex"
              id="list"
              flexDirection="column"
              alignItems="flex-start"
              ref={containerRef as React.RefObject<HTMLDivElement>}
            >
              <MarginButton>Durian</MarginButton>
              <MarginButton>Elderberry</MarginButton>
              <MarginButton>Fig</MarginButton>
              <MarginButton>Grapefruit</MarginButton>
            </Box>
          </Box>
        </Box>
        <MarginButton>Honeydew</MarginButton>
        <MarginButton>Jackfruit</MarginButton>
        <MarginButton>Kiwi</MarginButton>
      </Box>
    </>
  )
}<|MERGE_RESOLUTION|>--- conflicted
+++ resolved
@@ -57,13 +57,8 @@
       <Box display="flex" flexDirection="column" alignItems="flex-start" onKeyDownCapture={reportKey}>
         <Box position="absolute" right={5} top={2}>
           Last key pressed: {lastKey}
-<<<<<<< HEAD
-        </Absolute>
-        <ToggleButton sx={{mb: 3}} onClick={toggleFz}>
-=======
         </Box>
         <ToggleButton mb={3} onClick={toggleFz}>
->>>>>>> 69d0697f
           {fzEnabled ? 'Disable' : 'Enable'} Focus Zone
         </ToggleButton>
         <MarginButton>Apple</MarginButton>
@@ -400,13 +395,8 @@
   return (
     <>
       <HelperGlobalStyling />
-<<<<<<< HEAD
-      <Flex flexDirection="column" alignItems="flex-start" onKeyDownCapture={reportKey}>
-        <Flash sx={{mb: 3}}>
-=======
       <Box display="flex" flexDirection="column" alignItems="flex-start" onKeyDownCapture={reportKey}>
         <Flash mb={3}>
->>>>>>> 69d0697f
           This story is very esoteric! It only exists to show some of the nuance of the arrow key focus behavior in
           different situations. Focus treatment within your component should be evaluated for your particular UX using
           the <a href="https://www.w3.org/TR/wai-aria-practices-1.1/#keyboard">ARIA guidelines</a>.
@@ -500,13 +490,8 @@
   return (
     <>
       <HelperGlobalStyling />
-<<<<<<< HEAD
-      <Flex flexDirection="column" alignItems="flex-start" onKeyDownCapture={reportKey}>
-        <Flash sx={{mb: 3}}>
-=======
       <Box display="flex" flexDirection="column" alignItems="flex-start" onKeyDownCapture={reportKey}>
         <Flash mb={3}>
->>>>>>> 69d0697f
           This story demonstrates that focusZone is consistent even when the container&rsquo;s subtree changes.
         </Flash>
         <Box position="absolute" right={5} top={2}>
@@ -634,13 +619,8 @@
   return (
     <>
       <HelperGlobalStyling />
-<<<<<<< HEAD
-      <Flex flexDirection="column" alignItems="flex-start" onKeyDownCapture={reportKey}>
-        <Flash sx={{mb: 3}}>
-=======
       <Box display="flex" flexDirection="column" alignItems="flex-start" onKeyDownCapture={reportKey}>
         <Flash mb={3}>
->>>>>>> 69d0697f
           This story demonstrates using the `aria-activedescendant` pattern for managing both a focused element and an
           active element. Below, you can focus the input box then use the up/down arrow keys to change the active
           descendant (dark blue outline).
