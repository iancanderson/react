--- conflicted
+++ resolved
@@ -1,10 +1,7 @@
-<<<<<<< HEAD
-import css, {SystemStyleObject} from '@styled-system/css'
-import merge from 'deepmerge'
-=======
 import css, {SystemCssProperties, SystemStyleObject} from '@styled-system/css'
 import {ThemeColorPaths, ThemeShadowPaths} from './theme'
 import {ColorProps, ShadowProps} from 'styled-system'
+import merge from 'deepmerge'
 
 export type BetterCssProperties = {
   [K in keyof SystemCssProperties]: K extends keyof ColorProps
@@ -15,7 +12,6 @@
 }
 
 export type BetterSystemStyleObject = BetterCssProperties | SystemStyleObject
->>>>>>> 13db79e9
 
 export interface SxProp {
   sx?: BetterSystemStyleObject
