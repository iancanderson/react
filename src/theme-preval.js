--- conflicted
+++ resolved
@@ -57,59 +57,10 @@
 // our TypeScript to properly infer const object structure
 // so we need to use JSDoc comments.
 
-<<<<<<< HEAD
 /**
  * @type Partial<typeof primitives.colors.light>
  */
 const lightColors = omitScale(light.colors)
-=======
-// this has to be separated from the flash object since we have to use an svg selector to style the icon color
-const flashIcon = {
-  default: 'rgba(4, 66, 137, 0.6)',
-  success: 'rgba(23, 111, 44, 0.8)',
-  danger: 'rgba(158, 28, 35, 0.6)',
-  warning: yellow[8]
-}
-
-const overlay = {
-  borderRadius: '12px',
-  boxShadow: '0px 1px 3px rgba(0, 0, 0, 0.12), 0px 8px 24px rgba(149, 157, 165, 0.2)'
-}
-
-const popovers = {
-  colors: {
-    caret: 'rgba(27, 31, 35, 0.15)'
-  }
-}
-
-const pagination = {
-  borderRadius: radii[2],
-  spaceBetween: space[1],
-  colors: {
-    normal: {
-      fg: colors.gray[9]
-    },
-    disabled: {
-      fg: colors.gray[3],
-      border: 'transparent'
-    },
-    hover: {
-      border: colors.border.grayLight
-    },
-    selected: {
-      fg: colors.white,
-      bg: colors.blue[5],
-      border: 'transparent'
-    },
-    active: {
-      border: colors.border.grayLight
-    },
-    nextPrevious: {
-      fg: colors.blue[5]
-    }
-  }
-}
->>>>>>> f970ada1
 
 /**
  * @type Partial<typeof primitives.colors.light>
@@ -137,11 +88,8 @@
 const darkDimmedShadows = omitScale(darkDimmed.shadows)
 
 const theme = {
-<<<<<<< HEAD
-=======
   // General
   animation,
->>>>>>> f970ada1
   borderWidths,
   breakpoints,
   fonts,
@@ -164,20 +112,7 @@
       colors: darkDimmedColors,
       shadows: darkDimmedShadows
     }
-<<<<<<< HEAD
   }
-=======
-  },
-
-  // Components
-  buttons,
-  pagination,
-  popovers,
-  flash,
-  flashIcon,
-  overlay,
-  stateLabels
->>>>>>> f970ada1
 }
 
 module.exports = {
