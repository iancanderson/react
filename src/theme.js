import {black, white, gray, blue, green, orange, purple, red, yellow} from 'primer-colors'
import {lineHeights} from 'primer-typography'

const colors = {
  bodytext: gray[9],
  black,
  white,
  gray,
  blue,
  green,
  orange,
  purple,
  red,
  yellow,
  blackfade15: 'rgba(27, 31, 35, 0.15)',
  blackfade20: 'rgba(27, 31, 35, 0.20)',
  blackfade30: 'rgba(27,31,35,0.3)',
  blackfade35: 'rgba(27, 31, 35, 0.35)',
  blackfade50: 'rgba(27, 31, 35, 0.5)',
  whitefade15: 'rgba(255, 255, 255, 0.15)',
  whitefade50: 'rgba(255, 255, 255, 0.50)',
  state: {
    error: red[5],
    failure: red[5],
    pending: yellow[7],
    queued: yellow[7],
    success: green[5],
    unknown: gray[4]
  },
  border: {
    grayLight: '#eaecef',
    gray: gray[2],
    grayDark: '#d1d5da'
  },
  counter: {
    bg: 'rgba(27, 31, 35, 0.08)'
  },
  filterList: {
    hoverBg: '#eaecef'
  },
  text: {
    gray: gray[6],
    grayLight: gray[5],
    grayDark: gray[9],
    red: red[6]
  },
  bg: {
    gray: gray[1],
    grayLight: gray[0],
    disabled: '#F3F4F6'
  }
}

const buttons = {
  default: {
    color: {
      default: colors.text.grayDark,
      disabled: gray[4]
    },
    border: {
      default: colors.border.gray,
      active: colors.border.grayDark,
      disabled: colors.border.grayLight
    },
    bg: {
      default: colors.bg.grayLight,
      hover: '#F3F4F6', // custom gray
      active: '#edeff2', //custom gray
      disabled: colors.bg.grayLight
    },
    shadow: {
      default: '0px 1px 0px rgba(149, 157, 165, 0.1), inset 0px 2px 0px rgba(255, 255, 255, 0.25)',
      hover: '0px 1px 0px rgba(209, 213, 218, 0.2), inset 0px 2px 0px rgba(255, 255, 255, 0.1)',
      active: 'inset 0px 2px 0px rgba(149, 157, 165, 0.1)',
      focus: '0 0 0 3px rgba(3, 102, 214, 0.3)'
    }
  },
  primary: {
    color: {
      default: white,
      disabled: colors.whitefade50
    },
    border: {
      default: green[6],
      hover: green[7],
      active: green[7],
      disabled: 'rgba(34, 134, 58, 0.1)'
    },
    bg: {
      default: '#159739', //custom green
      focus: '#138934', //custom green
      hover: '#138934', //custom green
      active: '#128031', // 2% darker than hover bg
      disabled: '#94D3A2' // custom gray
    },
    shadow: {
      default: ' 0px 1px 0px rgba(20, 70, 32, 0.1), inset 0px 2px 0px rgba(255, 255, 255, 0.03)',
      active: 'inset 0px 1px 0px rgba(20, 70, 32, 0.2)',
      focus: '0 0 0 3px #94D3A2'
    }
  },
  danger: {
    color: {
      default: colors.text.red,
      hover: white,
      active: white,
      disabled: 'rgba(203,36,49, .5)' // custom?
    },
    border: {
      default: colors.border.gray,
      hover: red[7],
      active: red[8]
    },
    bg: {
      default: gray[0],
      hover: red[6],
      active: '#be222e', // 2% darker than hover bg
      disabled: '#F3F4F6'
    },
    shadow: {
      default: '0px 1px 0px rgba(149, 157, 165, 0.1), inset 0px 2px 0px rgba(255, 255, 255, 0.25)',
      hover: '0px 1px 0px rgba(149, 157, 165, 0.1), inset 0px 2px 0px rgba(255, 255, 255, 0.03)',
      active: 'inset 0px 2px 0px rgba(179, 29, 40, 0.4)',
      focus: '0 0 0 3px rgba(203, 36, 49, 0.4)'
    }
  },
  outline: {
    color: {
      default: blue[6],
      hover: white,
      active: white,
      disabled: gray[4]
    },
    border: {
      default: gray[2], //border-gray
      hover: blue[6],
      active: 'rgba(4, 66, 137, .5)'
    },
    bg: {
      default: gray[0],
      hover: blue[5],
      active: '#035fc7', // 2% darker than hover bg
      disabled: '#F3F4F6'
    },
    shadow: {
      default: '0px 1px 0px rgba(149, 157, 165, 0.1), inset 0px 2px 0px rgba(255, 255, 255, 0.25)',
      hover: '0px 1px 0px rgba(149, 157, 165, 0.1), inset 0px 2px 0px rgba(255, 255, 255, 0.03)',
      active: 'inset 0px 1px 0px rgba(4, 66, 137, 0.2)',
      focus: '0 0 0 3px rgba(3, 102, 214, 0.3)'
    }
  }
}

const theme = {
  breakpoints: ['544px', '768px', '1012px', '1280px'],
  fonts: {
    normal: fontStack([
      '-apple-system',
      'BlinkMacSystemFont',
      'Segoe UI',
      'Helvetica',
      'Arial',
      'sans-serif',
      'Apple Color Emoji',
      'Segoe UI Emoji',
      'Segoe UI Symbol'
    ]),
    mono: fontStack(['SFMono-Regular', 'Consolas', 'Liberation Mono', 'Menlo', 'Courier', 'monospace'])
  },
  fontWeights: {
    light: 300,
    normal: 400,
    semibold: 500,
    bold: 600
  },
  colors,
  borders: [0, '1px solid'],
  fontSizes: ['12px', '14px', '16px', '20px', '24px', '32px', '40px', '48px'],
  lineHeights,
  radii: ['0', '3px', '6px', '100px'],
  shadows: {
    small: '0 1px 1px rgba(27, 31, 35, 0.1)',
    medium: '0 1px 5px rgba(27, 31, 35, 0.15)',
    large: '0 1px 15px rgba(27, 31, 35, 0.15)',
    'extra-large': '0 10px 50px rgba(27, 31, 35, 0.07)',
    formControl: 'inset 0px 2px 0px rgba(225, 228, 232, 0.2)',
    formControlDisabled: 'inset 0px 2px 0px rgba(220, 227, 237, 0.3)',
    formControlFocus: 'rgba(3, 102, 214, 0.3) 0px 0px 0px 0.2em',
    primaryShadow: '0px 1px 0px rgba(20, 70, 32, 0.1), inset 0px 2px 0px rgba(255, 255, 255, 0.03)',
    primaryActiveShadow: 'inset 0px 1px 0px rgba(20, 70, 32, 0.2)'
  },
<<<<<<< HEAD
  sizes: {
    small: '544px',
    medium: '768px',
    large: '1012px',
    xlarge: '1280px'
  },
  space: ['0', '4px', '8px', '16px', '24px', '32px', '40px', '48px', '64px', '80px', '96px', '112px', '128px']
=======
  space: ['0', '4px', '8px', '16px', '24px', '32px', '40px', '48px', '64px', '80px', '96px', '112px', '128px'],
  buttons
>>>>>>> 71f5c101
}

export default theme
export {colors}

function fontStack(fonts) {
  return fonts.map(font => (font.includes(' ') ? `"${font}"` : font)).join(', ')
}<|MERGE_RESOLUTION|>--- conflicted
+++ resolved
@@ -189,18 +189,14 @@
     primaryShadow: '0px 1px 0px rgba(20, 70, 32, 0.1), inset 0px 2px 0px rgba(255, 255, 255, 0.03)',
     primaryActiveShadow: 'inset 0px 1px 0px rgba(20, 70, 32, 0.2)'
   },
-<<<<<<< HEAD
   sizes: {
     small: '544px',
     medium: '768px',
     large: '1012px',
     xlarge: '1280px'
   },
-  space: ['0', '4px', '8px', '16px', '24px', '32px', '40px', '48px', '64px', '80px', '96px', '112px', '128px']
-=======
   space: ['0', '4px', '8px', '16px', '24px', '32px', '40px', '48px', '64px', '80px', '96px', '112px', '128px'],
   buttons
->>>>>>> 71f5c101
 }
 
 export default theme
